--- conflicted
+++ resolved
@@ -6,11 +6,7 @@
 
 set -e
 
-<<<<<<< HEAD
-REPO="tgdrive/rclone"
-=======
 REPO="benjithatfoxguy/bclone"
->>>>>>> 4c20a651
 
 if [ "$1" == "" ]; then
     echo "Syntax: $0 Version"
