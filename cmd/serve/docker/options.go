--- conflicted
+++ resolved
@@ -283,14 +283,9 @@
 	case "dir-perms":
 		err = getFVarP(&vfsOpt.DirPerms, opt, key)
 	case "file-perms":
-<<<<<<< HEAD
-		perms := &vfsflags.FileMode{Mode: &vfsOpt.FilePerms}
-		err = getFVarP(perms, opt, key)
+		err = getFVarP(&vfsOpt.FilePerms, opt, key)
 	case "no-seek":
 		vfsOpt.NoSeek, err = opt.GetBool(key)
-=======
-		err = getFVarP(&vfsOpt.FilePerms, opt, key)
->>>>>>> 95151eac
 
 	// unprefixed unix-only vfs options
 	case "umask":
