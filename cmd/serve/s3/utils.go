package s3

import (
	"context"
	"encoding/hex"
	"io"
	"os"
	"path"
	"strings"

	"github.com/rclone/gofakes3"
	"github.com/rclone/rclone/fs"
	"github.com/rclone/rclone/fs/hash"
	"github.com/rclone/rclone/vfs"
)

func getDirEntries(prefix string, VFS *vfs.VFS) (vfs.Nodes, error) {
	node, err := VFS.Stat(prefix)

	if err == vfs.ENOENT {
		return nil, gofakes3.ErrNoSuchKey
	} else if err != nil {
		return nil, err
	}

	if !node.IsDir() {
		return nil, gofakes3.ErrNoSuchKey
	}

	dir := node.(*vfs.Dir)
	dirEntries, err := dir.ReadDirAll()
	if err != nil {
		return nil, err
	}

	return dirEntries, nil
}

func getFileHashByte(node any, hashType hash.Type) []byte {
	b, err := hex.DecodeString(getFileHash(node, hashType))
	if err != nil {
		return nil
	}
	return b
}

func getFileHash(node any, hashType hash.Type) string {
<<<<<<< HEAD
=======
	if hashType == hash.None {
		return ""
	}

>>>>>>> 1c25362f
	var o fs.Object

	switch b := node.(type) {
	case vfs.Node:
		fsObj, ok := b.DirEntry().(fs.Object)
		if !ok {
			fs.Debugf("serve s3", "File uploading - reading hash from VFS cache")
			in, err := b.Open(os.O_RDONLY)
			if err != nil {
				return ""
			}
			defer func() {
				_ = in.Close()
			}()
			h, err := hash.NewMultiHasherTypes(hash.NewHashSet(hashType))
			if err != nil {
				return ""
			}
			_, err = io.Copy(h, in)
			if err != nil {
				return ""
			}
			return h.Sums()[hashType]
		}
		o = fsObj
	case fs.Object:
		o = b
	}

	hash, err := o.Hash(context.Background(), hashType)
	if err != nil {
		return ""
	}
	return hash
}

func prefixParser(p *gofakes3.Prefix) (path, remaining string) {
	idx := strings.LastIndexByte(p.Prefix, '/')
	if idx < 0 {
		return "", p.Prefix
	}
	return p.Prefix[:idx], p.Prefix[idx+1:]
}

// FIXME this could be implemented by VFS.MkdirAll()
func mkdirRecursive(path string, VFS *vfs.VFS) error {
	path = strings.Trim(path, "/")
	dirs := strings.Split(path, "/")
	dir := ""
	for _, d := range dirs {
		dir += "/" + d
		if _, err := VFS.Stat(dir); err != nil {
			err := VFS.Mkdir(dir, 0777)
			if err != nil {
				return err
			}
		}
	}
	return nil
}

func rmdirRecursive(p string, VFS *vfs.VFS) {
	dir := path.Dir(p)
	if !strings.ContainsAny(dir, "/\\") {
		// might be bucket(root)
		return
	}
	if _, err := VFS.Stat(dir); err == nil {
		err := VFS.Remove(dir)
		if err != nil {
			return
		}
		rmdirRecursive(dir, VFS)
	}
}

func authlistResolver(list []string) map[string]string {
	authList := make(map[string]string)
	for _, v := range list {
		parts := strings.Split(v, ",")
		if len(parts) != 2 {
			fs.Infof(nil, "Ignored: invalid auth pair %s", v)
			continue
		}
		authList[parts[0]] = parts[1]
	}
	return authList
}<|MERGE_RESOLUTION|>--- conflicted
+++ resolved
@@ -45,13 +45,10 @@
 }
 
 func getFileHash(node any, hashType hash.Type) string {
-<<<<<<< HEAD
-=======
 	if hashType == hash.None {
 		return ""
 	}
 
->>>>>>> 1c25362f
 	var o fs.Object
 
 	switch b := node.(type) {
