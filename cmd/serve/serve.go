// Package serve provides the serve command.
package serve

import (
	"errors"

	"github.com/rclone/rclone/cmd"
	"github.com/spf13/cobra"
)

func init() {
	cmd.Root.AddCommand(Command)
}

// Command definition for cobra
var Command = &cobra.Command{
	Use:   "serve <protocol> [opts] <remote>",
	Short: `Serve a remote over a protocol.`,
	Long: `Serve a remote over a given protocol. Requires the use of a
subcommand to specify the protocol, e.g.

` + "```console" + `
rclone serve http remote:
` + "```" + `

<<<<<<< HEAD
When the "--metadata" flag is enabled, the following metadata fields will be provided as headers:
- "content-disposition"
- "cache-control" 
- "content-language"
- "content-encoding"
Note: The availability of these fields depends on whether the remote supports metadata.

Each subcommand has its own options which you can see in their help.
`,
=======
Each subcommand has its own options which you can see in their help.`,
>>>>>>> 80e6389a
	Annotations: map[string]string{
		"versionIntroduced": "v1.39",
	},
	RunE: func(command *cobra.Command, args []string) error {
		if len(args) == 0 {
			return errors.New("serve requires a protocol, e.g. 'rclone serve http remote:'")
		}
		return errors.New("unknown protocol")
	},
}<|MERGE_RESOLUTION|>--- conflicted
+++ resolved
@@ -23,7 +23,6 @@
 rclone serve http remote:
 ` + "```" + `
 
-<<<<<<< HEAD
 When the "--metadata" flag is enabled, the following metadata fields will be provided as headers:
 - "content-disposition"
 - "cache-control" 
@@ -33,9 +32,6 @@
 
 Each subcommand has its own options which you can see in their help.
 `,
-=======
-Each subcommand has its own options which you can see in their help.`,
->>>>>>> 80e6389a
 	Annotations: map[string]string{
 		"versionIntroduced": "v1.39",
 	},
