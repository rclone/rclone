module github.com/rclone/rclone

go 1.24.0

require (
	bazil.org/fuse v0.0.0-20230120002735-62a210ff1fd5
	github.com/Azure/azure-sdk-for-go/sdk/azcore v1.18.2
	github.com/Azure/azure-sdk-for-go/sdk/azidentity v1.11.0
	github.com/Azure/azure-sdk-for-go/sdk/storage/azblob v1.6.2
	github.com/Azure/azure-sdk-for-go/sdk/storage/azfile v1.5.2
	github.com/Azure/go-ntlmssp v0.0.0-20221128193559-754e69321358
	github.com/Files-com/files-sdk-go/v3 v3.2.218
	github.com/Max-Sum/base32768 v0.0.0-20230304063302-18e6ce5945fd
	github.com/a8m/tree v0.0.0-20240104212747-2c8764a5f17e
	github.com/aalpar/deheap v0.0.0-20210914013432-0cc84d79dec3
	github.com/abbot/go-http-auth v0.4.0
	github.com/anacrolix/dms v1.7.2
	github.com/anacrolix/log v0.16.0
	github.com/atotto/clipboard v0.1.4
	github.com/aws/aws-sdk-go-v2 v1.38.0
	github.com/aws/aws-sdk-go-v2/config v1.31.0
	github.com/aws/aws-sdk-go-v2/credentials v1.18.4
	github.com/aws/aws-sdk-go-v2/feature/s3/manager v1.18.4
	github.com/aws/aws-sdk-go-v2/service/s3 v1.87.0
	github.com/aws/smithy-go v1.22.5
	github.com/buengese/sgzip v0.1.1
	github.com/cloudinary/cloudinary-go/v2 v2.12.0
	github.com/cloudsoda/go-smb2 v0.0.0-20250228001242-d4c70e6251cc
	github.com/colinmarc/hdfs/v2 v2.4.0
	github.com/coreos/go-semver v0.3.1
	github.com/coreos/go-systemd/v22 v22.5.0
	github.com/dop251/scsu v0.0.0-20220106150536-84ac88021d00
	github.com/dropbox/dropbox-sdk-go-unofficial/v6 v6.0.5
	github.com/gabriel-vasile/mimetype v1.4.9
	github.com/gdamore/tcell/v2 v2.8.1
	github.com/go-chi/chi/v5 v5.2.2
	github.com/go-darwin/apfs v0.0.0-20211011131704-f84b94dbf348
	github.com/go-git/go-billy/v5 v5.6.2
	github.com/google/uuid v1.6.0
	github.com/hanwen/go-fuse/v2 v2.8.0
	github.com/henrybear327/Proton-API-Bridge v1.0.0
	github.com/henrybear327/go-proton-api v1.0.0
	github.com/inspirationull/go-mega v0.0.0-20250802061018-4dffb003a86e
	github.com/jcmturner/gokrb5/v8 v8.4.4
	github.com/jlaffaye/ftp v0.2.1-0.20240918233326-1b970516f5d3
	github.com/josephspurrier/goversioninfo v1.5.0
	github.com/jzelinskie/whirlpool v0.0.0-20201016144138-0675e54bb004
	github.com/klauspost/compress v1.18.0
	github.com/koofr/go-httpclient v0.0.0-20240520111329-e20f8f203988
	github.com/koofr/go-koofrclient v0.0.0-20221207135200-cbd7fc9ad6a6
	github.com/lanrat/extsort v1.4.0
	github.com/mattn/go-colorable v0.1.14
	github.com/mattn/go-runewidth v0.0.16
	github.com/minio/minio-go/v7 v7.0.95
	github.com/mitchellh/go-homedir v1.1.0
	github.com/moby/sys/mountinfo v0.7.2
	github.com/ncw/swift/v2 v2.0.4
	github.com/oracle/oci-go-sdk/v65 v65.98.0
	github.com/patrickmn/go-cache v2.1.0+incompatible
	github.com/pkg/sftp v1.13.9
	github.com/pmezard/go-difflib v1.0.1-0.20181226105442-5d4384ee4fb2
	github.com/prometheus/client_golang v1.23.0
	github.com/putdotio/go-putio/putio v0.0.0-20200123120452-16d982cac2b8
	github.com/quasilyte/go-ruleguard/dsl v0.3.22
	github.com/rclone/gofakes3 v0.0.4
	github.com/rfjakob/eme v1.1.2
	github.com/rivo/uniseg v0.4.7
	github.com/rogpeppe/go-internal v1.14.1
	github.com/shirou/gopsutil/v4 v4.25.7
	github.com/skratchdot/open-golang v0.0.0-20200116055534-eef842397966
	github.com/spf13/cobra v1.9.1
	github.com/spf13/pflag v1.0.7
	github.com/stretchr/testify v1.10.0
	github.com/unknwon/goconfig v1.0.0
	github.com/willscott/go-nfs v0.0.3
	github.com/winfsp/cgofuse v1.6.0
	github.com/xanzy/ssh-agent v0.3.3
	github.com/youmark/pkcs8 v0.0.0-20240726163527-a2c0da244d78
	github.com/yunify/qingstor-sdk-go/v3 v3.2.0
	github.com/zalando/go-keyring v0.2.6
	github.com/zeebo/blake3 v0.2.4
	github.com/zeebo/xxh3 v1.0.2
	go.etcd.io/bbolt v1.4.2
	goftp.io/server/v2 v2.0.1
	golang.org/x/crypto v0.41.0
	golang.org/x/net v0.43.0
	golang.org/x/oauth2 v0.30.0
	golang.org/x/sync v0.16.0
	golang.org/x/sys v0.35.0
	golang.org/x/text v0.28.0
	golang.org/x/time v0.12.0
	google.golang.org/api v0.247.0
	gopkg.in/validator.v2 v2.0.1
	gopkg.in/yaml.v3 v3.0.1
	storj.io/uplink v1.13.1
)

require (
<<<<<<< HEAD
	al.essio.dev/pkg/shellescape v1.5.1 // indirect
	cloud.google.com/go/auth v0.16.2 // indirect
=======
	cloud.google.com/go/auth v0.16.4 // indirect
>>>>>>> 8f84f916
	cloud.google.com/go/auth/oauth2adapt v0.2.8 // indirect
	cloud.google.com/go/compute/metadata v0.8.0 // indirect
	github.com/Azure/azure-sdk-for-go/sdk/internal v1.11.2 // indirect
	github.com/AzureAD/microsoft-authentication-library-for-go v1.4.2 // indirect
	github.com/ProtonMail/bcrypt v0.0.0-20211005172633-e235017c1baf // indirect
	github.com/ProtonMail/gluon v0.17.1-0.20230724134000-308be39be96e // indirect
	github.com/ProtonMail/go-mime v0.0.0-20230322103455-7d82a3887f2f // indirect
	github.com/ProtonMail/go-srp v0.0.7 // indirect
	github.com/ProtonMail/gopenpgp/v2 v2.9.0 // indirect
	github.com/PuerkitoBio/goquery v1.10.3 // indirect
	github.com/akavel/rsrc v0.10.2 // indirect
	github.com/anacrolix/generics v0.0.3 // indirect
	github.com/andybalholm/cascadia v1.3.3 // indirect
	github.com/appscode/go-querystring v0.0.0-20170504095604-0126cfb3f1dc // indirect
	github.com/asaskevich/govalidator v0.0.0-20230301143203-a9d515a09cc2 // indirect
	github.com/aws/aws-sdk-go-v2/aws/protocol/eventstream v1.7.0 // indirect
	github.com/aws/aws-sdk-go-v2/feature/ec2/imds v1.18.3 // indirect
	github.com/aws/aws-sdk-go-v2/internal/configsources v1.4.3 // indirect
	github.com/aws/aws-sdk-go-v2/internal/endpoints/v2 v2.7.3 // indirect
	github.com/aws/aws-sdk-go-v2/internal/ini v1.8.3 // indirect
	github.com/aws/aws-sdk-go-v2/internal/v4a v1.4.3 // indirect
	github.com/aws/aws-sdk-go-v2/service/internal/accept-encoding v1.13.0 // indirect
	github.com/aws/aws-sdk-go-v2/service/internal/checksum v1.8.3 // indirect
	github.com/aws/aws-sdk-go-v2/service/internal/presigned-url v1.13.3 // indirect
	github.com/aws/aws-sdk-go-v2/service/internal/s3shared v1.19.3 // indirect
	github.com/aws/aws-sdk-go-v2/service/sso v1.28.0 // indirect
	github.com/aws/aws-sdk-go-v2/service/ssooidc v1.33.0 // indirect
	github.com/aws/aws-sdk-go-v2/service/sts v1.37.0 // indirect
	github.com/beorn7/perks v1.0.1 // indirect
	github.com/bradenaw/juniper v0.15.3 // indirect
	github.com/bradfitz/iter v0.0.0-20191230175014-e8f45d346db8 // indirect
	github.com/calebcase/tmpfile v1.0.3 // indirect
	github.com/cespare/xxhash/v2 v2.3.0 // indirect
	github.com/chilts/sid v0.0.0-20190607042430-660e94789ec9 // indirect
	github.com/cloudflare/circl v1.6.1 // indirect
	github.com/cloudsoda/sddl v0.0.0-20250224235906-926454e91efc // indirect
	github.com/cpuguy83/go-md2man/v2 v2.0.7 // indirect
	github.com/creasty/defaults v1.8.0 // indirect
	github.com/cronokirby/saferith v0.33.0 // indirect
	github.com/danieljoos/wincred v1.2.2 // indirect
	github.com/davecgh/go-spew v1.1.2-0.20180830191138-d8f796af33cc // indirect
	github.com/dustin/go-humanize v1.0.1 // indirect
	github.com/ebitengine/purego v0.8.4 // indirect
	github.com/emersion/go-message v0.18.2 // indirect
	github.com/emersion/go-vcard v0.0.0-20241024213814-c9703dde27ff // indirect
	github.com/felixge/httpsnoop v1.0.4 // indirect
	github.com/flynn/noise v1.1.0 // indirect
	github.com/gdamore/encoding v1.0.1 // indirect
	github.com/geoffgarside/ber v1.2.0 // indirect
	github.com/go-ini/ini v1.67.0 // indirect
	github.com/go-logr/logr v1.4.3 // indirect
	github.com/go-logr/stdr v1.2.2 // indirect
	github.com/go-ole/go-ole v1.3.0 // indirect
	github.com/go-openapi/errors v0.22.2 // indirect
	github.com/go-openapi/strfmt v0.23.0 // indirect
	github.com/go-playground/locales v0.14.1 // indirect
	github.com/go-playground/universal-translator v0.18.1 // indirect
	github.com/go-playground/validator/v10 v10.27.0 // indirect
	github.com/go-resty/resty/v2 v2.16.5 // indirect
	github.com/goccy/go-json v0.10.5 // indirect
	github.com/godbus/dbus/v5 v5.1.0 // indirect
	github.com/gofrs/flock v0.12.1 // indirect
	github.com/gogo/protobuf v1.3.2 // indirect
	github.com/golang-jwt/jwt/v5 v5.3.0 // indirect
	github.com/google/s2a-go v0.1.9 // indirect
	github.com/googleapis/enterprise-certificate-proxy v0.3.6 // indirect
	github.com/googleapis/gax-go/v2 v2.15.0 // indirect
	github.com/gopherjs/gopherjs v0.0.0-20181103185306-d547d1d9531e // indirect
	github.com/gorilla/schema v1.4.1 // indirect
	github.com/hashicorp/errwrap v1.1.0 // indirect
	github.com/hashicorp/go-cleanhttp v0.5.2 // indirect
	github.com/hashicorp/go-multierror v1.1.1 // indirect
	github.com/hashicorp/go-retryablehttp v0.7.8 // indirect
	github.com/hashicorp/go-uuid v1.0.3 // indirect
	github.com/hashicorp/golang-lru/v2 v2.0.7 // indirect
	github.com/inconshreveable/mousetrap v1.1.0 // indirect
	github.com/jcmturner/aescts/v2 v2.0.0 // indirect
	github.com/jcmturner/dnsutils/v2 v2.0.0 // indirect
	github.com/jcmturner/gofork v1.7.6 // indirect
	github.com/jcmturner/goidentity/v6 v6.0.1 // indirect
	github.com/jcmturner/rpc/v2 v2.0.3 // indirect
	github.com/jtolio/noiseconn v0.0.0-20231127013910-f6d9ecbf1de7 // indirect
	github.com/klauspost/cpuid/v2 v2.3.0 // indirect
	github.com/kr/fs v0.1.0 // indirect
	github.com/kylelemons/godebug v1.1.0 // indirect
	github.com/leodido/go-urn v1.4.0 // indirect
	github.com/lpar/date v1.0.0 // indirect
	github.com/lucasb-eyer/go-colorful v1.2.0 // indirect
	github.com/lufia/plan9stats v0.0.0-20250317134145-8bc96cf8fc35 // indirect
	github.com/mattn/go-isatty v0.0.20 // indirect
	github.com/minio/crc64nvme v1.1.1 // indirect
	github.com/minio/md5-simd v1.1.2 // indirect
	github.com/minio/xxml v0.0.3 // indirect
	github.com/mitchellh/mapstructure v1.5.0 // indirect
	github.com/munnerz/goautoneg v0.0.0-20191010083416-a7dc8b61c822 // indirect
	github.com/oklog/ulid v1.3.1 // indirect
	github.com/panjf2000/ants/v2 v2.11.3 // indirect
	github.com/pengsrc/go-shared v0.2.1-0.20190131101655-1999055a4a14 // indirect
	github.com/philhofer/fwd v1.2.0 // indirect
	github.com/pkg/browser v0.0.0-20240102092130-5ac0b6a4141c // indirect
	github.com/pkg/errors v0.9.1 // indirect
	github.com/power-devops/perfstat v0.0.0-20240221224432-82ca36839d55 // indirect
	github.com/prometheus/client_model v0.6.2 // indirect
	github.com/prometheus/common v0.65.0 // indirect
	github.com/prometheus/procfs v0.17.0 // indirect
	github.com/rasky/go-xdr v0.0.0-20170124162913-1a41d1a06c93 // indirect
	github.com/relvacode/iso8601 v1.6.0 // indirect
	github.com/rs/xid v1.6.0 // indirect
	github.com/russross/blackfriday/v2 v2.1.0 // indirect
	github.com/ryszard/goskiplist v0.0.0-20150312221310-2dfbae5fcf46 // indirect
	github.com/sabhiram/go-gitignore v0.0.0-20210923224102-525f6e181f06 // indirect
	github.com/samber/lo v1.51.0 // indirect
	github.com/shabbyrobe/gocovmerge v0.0.0-20230507112040-c3350d9342df // indirect
	github.com/sirupsen/logrus v1.9.3 // indirect
	github.com/sony/gobreaker v1.0.0 // indirect
	github.com/spacemonkeygo/monkit/v3 v3.0.24 // indirect
	github.com/tinylib/msgp v1.3.0 // indirect
	github.com/tklauser/go-sysconf v0.3.15 // indirect
	github.com/tklauser/numcpus v0.10.0 // indirect
	github.com/willscott/go-nfs-client v0.0.0-20240104095149-b44639837b00 // indirect
	github.com/yusufpapurcu/wmi v1.2.4 // indirect
	github.com/zeebo/errs v1.4.0 // indirect
	go.mongodb.org/mongo-driver v1.17.4 // indirect
	go.opentelemetry.io/auto/sdk v1.1.0 // indirect
	go.opentelemetry.io/contrib/instrumentation/net/http/otelhttp v0.62.0 // indirect
	go.opentelemetry.io/otel v1.37.0 // indirect
	go.opentelemetry.io/otel/metric v1.37.0 // indirect
	go.opentelemetry.io/otel/trace v1.37.0 // indirect
	go.yaml.in/yaml/v2 v2.4.2 // indirect
	golang.org/x/exp v0.0.0-20250811191247-51f88131bc50 // indirect
	golang.org/x/tools v0.36.0 // indirect
	google.golang.org/genproto/googleapis/rpc v0.0.0-20250811230008-5f3141c8851a // indirect
	google.golang.org/grpc v1.74.2 // indirect
	google.golang.org/protobuf v1.36.7 // indirect
	gopkg.in/yaml.v2 v2.4.0 // indirect
	moul.io/http2curl/v2 v2.3.0 // indirect
	sigs.k8s.io/yaml v1.6.0 // indirect
	storj.io/common v0.0.0-20250808122759-804533d519c1 // indirect
	storj.io/drpc v0.0.35-0.20250513201419-f7819ea69b55 // indirect
	storj.io/eventkit v0.0.0-20250410172343-61f26d3de156 // indirect
	storj.io/infectious v0.0.2 // indirect
	storj.io/picobuf v0.0.4 // indirect
)

require (
	github.com/IBM/go-sdk-core/v5 v5.21.0
	github.com/Microsoft/go-winio v0.6.2 // indirect
	github.com/ProtonMail/go-crypto v1.3.0
	github.com/golang-jwt/jwt/v4 v4.5.2
	github.com/pkg/xattr v0.4.12
	golang.org/x/mobile v0.0.0-20250808145247-395d808d53cd
	golang.org/x/term v0.34.0
)<|MERGE_RESOLUTION|>--- conflicted
+++ resolved
@@ -96,12 +96,8 @@
 )
 
 require (
-<<<<<<< HEAD
 	al.essio.dev/pkg/shellescape v1.5.1 // indirect
-	cloud.google.com/go/auth v0.16.2 // indirect
-=======
 	cloud.google.com/go/auth v0.16.4 // indirect
->>>>>>> 8f84f916
 	cloud.google.com/go/auth/oauth2adapt v0.2.8 // indirect
 	cloud.google.com/go/compute/metadata v0.8.0 // indirect
 	github.com/Azure/azure-sdk-for-go/sdk/internal v1.11.2 // indirect
