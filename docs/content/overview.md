--- conflicted
+++ resolved
@@ -15,50 +15,6 @@
 Here is an overview of the major features of each cloud storage system.
 
 | Name                         | Hash             | ModTime | Case Insensitive | Duplicate Files | MIME Type | Metadata |
-<<<<<<< HEAD
-|------------------------------|:----------------:|:-------:|:----------------:|:---------------:|:---------:|:--------:|
-| 1Fichier                     | Whirlpool        | -       |        No        | Yes             | R         | -        |
-| Akamai Netstorage            | MD5, SHA256      | R/W     |        No        | No              | R         | -        |
-| Amazon Drive                 | MD5              | -       |       Yes        | No              | R         | -        |
-| Amazon S3 (or S3 compatible) | MD5              | R/W     |        No        | No              | R/W       | RWU      |
-| Backblaze B2                 | SHA1             | R/W     |        No        | No              | R/W       | -        |
-| Box                          | SHA1             | R/W     |       Yes        | No              | -         | -        |
-| Citrix ShareFile             | MD5              | R/W     |       Yes        | No              | -         | -        |
-| Dropbox                      | DBHASH ¹         | R       |       Yes        | No              | -         | -        |
-| Estuary                      | -                | R/W     |        No        | No              | R/W       | -        |
-| Enterprise File Fabric       | -                | R/W     |       Yes        | No              | R/W       | -        |
-| FTP                          | -                | R/W ¹⁰  |        No        | No              | -         | -        |
-| Google Cloud Storage         | MD5              | R/W     |        No        | No              | R/W       | -        |
-| Google Drive                 | MD5              | R/W     |        No        | Yes             | R/W       | -        |
-| Google Photos                | -                | -       |        No        | Yes             | R         | -        |
-| HDFS                         | -                | R/W     |        No        | No              | -         | -        |
-| HTTP                         | -                | R       |        No        | No              | R         | -        |
-| Hubic                        | MD5              | R/W     |        No        | No              | R/W       | -        |
-| Internet Archive             | MD5, SHA1, CRC32 | R/W ¹¹  |        No        | No              | -         | -        |
-| Jottacloud                   | MD5              | R/W     |       Yes        | No              | R         | -        |
-| Koofr                        | MD5              | -       |       Yes        | No              | -         | -        |
-| Mail.ru Cloud                | Mailru ⁶         | R/W     |       Yes        | No              | -         | -        |
-| Mega                         | -                | -       |        No        | Yes             | -         | -        |
-| Memory                       | MD5              | R/W     |        No        | No              | -         | -        |
-| Microsoft Azure Blob Storage | MD5              | R/W     |        No        | No              | R/W       | -        |
-| Microsoft OneDrive           | SHA1 ⁵           | R/W     |       Yes        | No              | R         | -        |
-| OpenDrive                    | MD5              | R/W     |       Yes        | Partial ⁸       | -         | -        |
-| OpenStack Swift              | MD5              | R/W     |        No        | No              | R/W       | -        |
-| pCloud                       | MD5, SHA1 ⁷      | R       |        No        | No              | W         | -        |
-| premiumize.me                | -                | -       |       Yes        | No              | R         | -        |
-| put.io                       | CRC-32           | R/W     |        No        | Yes             | R         | -        |
-| QingStor                     | MD5              | - ⁹     |        No        | No              | R/W       | -        |
-| Seafile                      | -                | -       |        No        | No              | -         | -        |
-| SFTP                         | MD5, SHA1 ²      | R/W     |     Depends      | No              | -         | -        |
-| Sia                          | -                | -       |        No        | No              | -         | -        |
-| SugarSync                    | -                | -       |        No        | No              | -         | -        |
-| Storj                        | -                | R       |        No        | No              | -         | -        |
-| Uptobox                      | -                | -       |        No        | Yes             | -         | -        |
-| WebDAV                       | MD5, SHA1 ³      | R ⁴     |     Depends      | No              | -         | -        |
-| Yandex Disk                  | MD5              | R/W     |        No        | No              | R         | -        |
-| Zoho WorkDrive               | -                | -       |        No        | No              | -         | -        |
-| The local filesystem         | All              | R/W     |     Depends      | No              | -         | RWU      |
-=======
 | ---------------------------- |:----------------:|:-------:|:----------------:|:---------------:|:---------:|:--------:|
 | 1Fichier                     | Whirlpool        | -       | No               | Yes             | R         | -        |
 | Akamai Netstorage            | MD5, SHA256      | R/W     | No               | No              | R         | -        |
@@ -68,6 +24,7 @@
 | Box                          | SHA1             | R/W     | Yes              | No              | -         | -        |
 | Citrix ShareFile             | MD5              | R/W     | Yes              | No              | -         | -        |
 | Dropbox                      | DBHASH ¹         | R       | Yes              | No              | -         | -        |
+| Estuary                      | -                | R/W     |        No        | No              | R/W       | -        |
 | Enterprise File Fabric       | -                | R/W     | Yes              | No              | R/W       | -        |
 | FTP                          | -                | R/W ¹⁰  | No               | No              | -         | -        |
 | Google Cloud Storage         | MD5              | R/W     | No               | No              | R/W       | -        |
@@ -102,7 +59,6 @@
 | Yandex Disk                  | MD5              | R/W     | No               | No              | R         | -        |
 | Zoho WorkDrive               | -                | -       | No               | No              | -         | -        |
 | The local filesystem         | All              | R/W     | Depends          | No              | -         | RWU      |
->>>>>>> df6d1b3b
 
 ### Notes
 
