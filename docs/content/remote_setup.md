--- conflicted
+++ resolved
@@ -6,26 +6,15 @@
 # Configuring rclone on a remote / headless machine
 
 Some of the configurations (those involving oauth2) require an
-internet-connected web browser.
+Internet connected web browser.
 
-If you are trying to set rclone up on a remote or headless machine with no
-browser available on it (e.g. a NAS or a server in a datacenter), then
-you will need to use an alternative means of configuration. There are
-three ways of doing it, described below.
+If you are trying to set rclone up on a remote or headless box with no
+browser available on it (e.g. a NAS or a server in a datacenter) then
+you will need to use an alternative means of configuration.  There are
+two ways of doing it, described below.
 
 ## Configuring using rclone authorize
 
-<<<<<<< HEAD
-On the headless machine run [rclone config](/commands/rclone_config), but
-answer `N` to the question `Use web browser to automatically authenticate
-rclone with remote?`.
-
-```text
-Use web browser to automatically authenticate rclone with remote?
- * Say Y if the machine running rclone has a web browser you can use
- * Say N if running rclone on a (remote) machine without web browser access
-If not sure try Y. If Y failed, try N.
-=======
 On the headless box run `rclone` config but answer `N` to the `Use auto config?`
 question.
 
@@ -33,7 +22,6 @@
 Use auto config?
  * Say Y if not sure
  * Say N if you are working on a remote or headless machine
->>>>>>> a7c3416f
 
 y) Yes (default)
 n) No
@@ -45,39 +33,33 @@
 For more help and alternate methods see: https://rclone.org/remote_setup/
 Execute the following on the machine with the web browser (same rclone
 version recommended):
-<<<<<<< HEAD
-        rclone authorize "onedrive"
-=======
 rclone authorize "onedrive"
->>>>>>> a7c3416f
 Then paste the result.
 Enter a value.
 config_token>
 ```
 
-Then on your main desktop machine, run [rclone authorize](/commands/rclone_authorize/).
+Then on your main desktop machine
 
 ```text
 rclone authorize "onedrive"
-NOTICE: Make sure your Redirect URL is set to "http://localhost:53682/" in your custom config.
-NOTICE: If your browser doesn't open automatically go to the following link: http://127.0.0.1:53682/auth?state=xxxxxxxxxxxxxxxxxxxxxx
-NOTICE: Log in and authorize rclone for access
-NOTICE: Waiting for code...
-
+If your browser doesn't open automatically go to the following link: http://127.0.0.1:53682/auth
+Log in and authorize rclone for access
+Waiting for code...
 Got code
 Paste the following into your remote machine --->
 SECRET_TOKEN
 <---End paste
 ```
 
-Then back to the headless machine, paste in the code.
+Then back to the headless box, paste in the code
 
 ```text
 config_token> SECRET_TOKEN
 --------------------
 [acd12]
-client_id =
-client_secret =
+client_id = 
+client_secret = 
 token = SECRET_TOKEN
 --------------------
 y) Yes this is OK
@@ -87,68 +69,32 @@
 ```
 
 ## Configuring by copying the config file
-<<<<<<< HEAD
-=======
 
 Rclone stores all of its config in a single configuration file.  This
 can easily be copied to configure a remote rclone.
->>>>>>> a7c3416f
 
-Rclone stores all of its configuration in a single file. This can easily be
-copied to configure a remote rclone (although some backends does not support
-reusing the same configuration, consult your backend documentation to be
-sure).
+So first configure rclone on your desktop machine with
 
-<<<<<<< HEAD
-Start by running [rclone config](/commands/rclone_config) to create the
-configuration file on your desktop machine.
-=======
 ```sh
 rclone config
 ```
->>>>>>> a7c3416f
 
-```console
-rclone config
-```
+to set up the config file.
 
-Then locate the file by running [rclone config file](/commands/rclone_config_file).
+Find the config file by running `rclone config file`, for example
 
-<<<<<<< HEAD
-```console
-=======
 ```sh
->>>>>>> a7c3416f
 $ rclone config file
 Configuration file is stored at:
 /home/user/.rclone.conf
 ```
 
-Finally, transfer the file to the remote machine (scp, cut paste, ftp, sftp, etc.)
-and place it in the correct location (use [rclone config file](/commands/rclone_config_file)
-on the remote machine to find out where).
+Now transfer it to the remote box (scp, cut paste, ftp, sftp, etc.) and
+place it in the correct place (use `rclone config file` on the remote
+box to find out where).
 
 ## Configuring using SSH Tunnel
 
-<<<<<<< HEAD
-If you have an SSH client installed on your local machine, you can set up an
-SSH tunnel to redirect the port 53682 into the headless machine by using the
-following command:
-
-```console
-ssh -L localhost:53682:localhost:53682 username@remote_server
-```
-
-Then on the headless machine run [rclone config](/commands/rclone_config) and
-answer `Y` to the question `Use web browser to automatically authenticate rclone
-with remote?`.
-
-```text
-Use web browser to automatically authenticate rclone with remote?
- * Say Y if the machine running rclone has a web browser you can use
- * Say N if running rclone on a (remote) machine without web browser access
-If not sure try Y. If Y failed, try N.
-=======
 Linux and MacOS users can utilize SSH Tunnel to redirect the headless box
 port 53682 to local machine by using the following command:
 
@@ -163,21 +109,11 @@
 Use auto config?
  * Say Y if not sure
  * Say N if you are working on a remote or headless machine
->>>>>>> a7c3416f
 
 y) Yes (default)
 n) No
 y/n> y
-NOTICE: Make sure your Redirect URL is set to "http://localhost:53682/" in your custom config.
-NOTICE: If your browser doesn't open automatically go to the following link: http://127.0.0.1:53682/auth?state=xxxxxxxxxxxxxxxxxxxxxx
-NOTICE: Log in and authorize rclone for access
-NOTICE: Waiting for code...
 ```
 
-<<<<<<< HEAD
-Finally, copy and paste the presented URL `http://127.0.0.1:53682/auth?state=xxxxxxxxxxxxxxxxxxxxxx`
-to the browser on your local machine, complete the auth and you are done.
-=======
 Then copy and paste the auth url `http://127.0.0.1:53682/auth?state=xxxxxxxxxxxx`
-to the browser on your local machine, complete the auth and it is done.
->>>>>>> a7c3416f
+to the browser on your local machine, complete the auth and it is done.