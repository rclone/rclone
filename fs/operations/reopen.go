package operations

import (
	"context"
	"errors"
	"fmt"
	"io"
	"sync"

	"github.com/rclone/rclone/fs"
	"github.com/rclone/rclone/fs/fserrors"
)

// AccountFn is a function which will be called after every read
// from the ReOpen.
//
// It may return an error which will be passed back to the user.
type AccountFn func(n int) error

// ReOpen is a wrapper for an object reader which reopens the stream on error
type ReOpen struct {
	ctx         context.Context
	mu          sync.Mutex      // mutex to protect the below
	src         fs.Object       // object to open
	baseOptions []fs.OpenOption // options to pass to initial open and where offset == 0
	options     []fs.OpenOption // option to pass on subsequent opens where offset != 0
	rangeOption fs.RangeOption  // adjust this range option on re-opens
	rc          io.ReadCloser   // underlying stream
	size        int64           // total size of object - can be -ve
	start       int64           // absolute position to start reading from
	end         int64           // absolute position to end reading (exclusive)
	offset      int64           // offset in the file we are at, offset from start
	newOffset   int64           // if different to offset, reopen needed
	maxTries    int             // maximum number of retries
	tries       int             // number of retries we've had so far in this stream
	err         error           // if this is set then Read/Close calls will return it
	opened      bool            // if set then rc is valid and needs closing
	account     AccountFn       // account for a read
	reads       int             // count how many times the data has been read
	accountOn   int             // only account on or after this read
}

var (
	errFileClosed    = errors.New("file already closed")
	errTooManyTries  = errors.New("failed to reopen: too many retries")
	errInvalidWhence = errors.New("reopen Seek: invalid whence")
	errNegativeSeek  = errors.New("reopen Seek: negative position")
	errSeekPastEnd   = errors.New("reopen Seek: attempt to seek past end of data")
	errBadEndSeek    = errors.New("reopen Seek: can't seek from end with unknown sized object")
)

// NewReOpen makes a handle which will reopen itself and seek to where
// it was on errors up to maxTries times.
//
// If an fs.HashesOption is set this will be applied when reading from
// the start.
//
// If an fs.RangeOption is set then this will applied when reading from
// the start, and updated on retries.
func NewReOpen(ctx context.Context, src fs.Object, maxTries int, options ...fs.OpenOption) (rc *ReOpen, err error) {
	h := &ReOpen{
		ctx:         ctx,
		src:         src,
		maxTries:    maxTries,
		baseOptions: options,
		size:        src.Size(),
		start:       0,
		offset:      0,
		newOffset:   -1, // -1 means no seek required
	}
	h.mu.Lock()
	defer h.mu.Unlock()

	// Filter the options for subsequent opens
	h.options = make([]fs.OpenOption, 0, len(options)+1)
	var limit int64 = -1
	for _, option := range options {
		switch x := option.(type) {
		case *fs.HashesOption:
			// leave hash option out when ranging
		case *fs.RangeOption:
			h.start, limit = x.Decode(h.end)
		case *fs.SeekOption:
			h.start, limit = x.Offset, -1
		default:
			h.options = append(h.options, option)
		}
	}

	// Put our RangeOption on the end
	h.rangeOption.Start = h.start
	h.options = append(h.options, &h.rangeOption)

	// If a size range is set then set the end point of the file to that
	if limit >= 0 && h.size >= 0 {
		h.end = h.start + limit
		h.rangeOption.End = h.end - 1 // remember range options are inclusive
	} else {
		h.end = h.size
		h.rangeOption.End = -1
	}

	err = h.open()
	if err != nil {
		return nil, fmt.Errorf("failed to open: %w", err)
	}
	return h, nil
}

// Open makes a handle which will reopen itself and seek to where it
// was on errors.
//
// If an fs.HashesOption is set this will be applied when reading from
// the start.
//
// If an fs.RangeOption is set then this will applied when reading from
// the start, and updated on retries.
//
// It will obey LowLevelRetries in the ctx as the maximum number of
// tries.
//
// Use this instead of calling the Open method on fs.Objects
func Open(ctx context.Context, src fs.Object, options ...fs.OpenOption) (rc *ReOpen, err error) {
	maxTries := fs.GetConfig(ctx).LowLevelRetries
	return NewReOpen(ctx, src, maxTries, options...)
}

// open the underlying handle - call with lock held
//
// we don't retry here as the Open() call will itself have low level retries
func (h *ReOpen) open() error {
	var opts []fs.OpenOption
<<<<<<< HEAD
	var hashOption *fs.HashesOption
	var rangeOption *fs.RangeOption
	for _, option := range h.options {
		switch option := option.(type) {
		case *fs.HashesOption:
			hashOption = option
		case *fs.RangeOption:
			rangeOption = option
		case *fs.HTTPOption:
			opts = append(opts, option)
		default:
			if option.Mandatory() {
				fs.Logf(h.src, "Unsupported mandatory option: %v", option)
			}
		}
	}
	if h.read == 0 {
		if rangeOption != nil {
			opts = append(opts, rangeOption)
		}
		if hashOption != nil {
			// put hashOption on if reading from the start, ditch otherwise
			opts = append(opts, hashOption)
		}
=======
	if h.offset == 0 {
		// if reading from the start using the initial options
		opts = h.baseOptions
>>>>>>> 8f0e9f9f
	} else {
		// otherwise use the filtered options
		opts = h.options
		// Adjust range start to where we have got to
		h.rangeOption.Start = h.start + h.offset
	}
	h.tries++
	if h.tries > h.maxTries {
		h.err = errTooManyTries
	} else {
		h.rc, h.err = h.src.Open(h.ctx, opts...)
	}
	if h.err != nil {
		if h.tries > 1 {
			fs.Debugf(h.src, "Reopen failed after offset %d bytes read: %v", h.offset, h.err)
		}
		return h.err
	}
	h.opened = true
	return nil
}

// reopen the underlying handle by closing it and reopening it.
func (h *ReOpen) reopen() (err error) {
	// close underlying stream if needed
	if h.opened {
		h.opened = false
		_ = h.rc.Close()
	}
	return h.open()
}

// account for n bytes being read
func (h *ReOpen) accountRead(n int) error {
	if h.account == nil {
		return nil
	}
	// Don't start accounting until we've reached this many reads
	//
	// rw.reads will be 1 the first time this is called
	// rw.accountOn 2 means start accounting on the 2nd read through
	if h.reads >= h.accountOn {
		return h.account(n)
	}
	return nil
}

// Read bytes retrying as necessary
func (h *ReOpen) Read(p []byte) (n int, err error) {
	h.mu.Lock()
	defer h.mu.Unlock()
	if h.err != nil {
		// return a previous error if there is one
		return n, h.err
	}

	// re-open if seek needed
	if h.newOffset >= 0 {
		if h.offset != h.newOffset {
			fs.Debugf(h.src, "Seek from %d to %d", h.offset, h.newOffset)
			h.offset = h.newOffset
			err = h.reopen()
			if err != nil {
				return 0, err
			}
		}
		h.newOffset = -1
	}

	// Read a full buffer
	startOffset := h.offset
	var nn int
	for n < len(p) && err == nil {
		nn, err = h.rc.Read(p[n:])
		n += nn
		h.offset += int64(nn)
		if err != nil && err != io.EOF {
			h.err = err
			if !fserrors.IsNoLowLevelRetryError(err) {
				fs.Debugf(h.src, "Reopening on read failure after offset %d bytes: retry %d/%d: %v", h.offset, h.tries, h.maxTries, err)
				if h.reopen() == nil {
					err = nil
				}
			}
		}
	}
	// Count a read of the data if we read from the start successfully
	if startOffset == 0 && n != 0 {
		h.reads++
	}
	// Account the read
	accErr := h.accountRead(n)
	if err == nil {
		err = accErr
	}
	return n, err
}

// Seek sets the offset for the next Read or Write to offset, interpreted
// according to whence: SeekStart means relative to the start of the file,
// SeekCurrent means relative to the current offset, and SeekEnd means relative
// to the end (for example, offset = -2 specifies the penultimate byte of the
// file). Seek returns the new offset relative to the start of the file or an
// error, if any.
//
// Seeking to an offset before the start of the file is an error. Seeking
// to any positive offset may be allowed, but if the new offset exceeds the
// size of the underlying object the behavior of subsequent I/O operations is
// implementation-dependent.
func (h *ReOpen) Seek(offset int64, whence int) (int64, error) {
	h.mu.Lock()
	defer h.mu.Unlock()
	if h.err != nil {
		// return a previous error if there is one
		return 0, h.err
	}
	var abs int64
	var size = h.end - h.start
	switch whence {
	case io.SeekStart:
		abs = offset
	case io.SeekCurrent:
		if h.newOffset >= 0 {
			abs = h.newOffset + offset
		} else {
			abs = h.offset + offset
		}
	case io.SeekEnd:
		if h.size < 0 {
			return 0, errBadEndSeek
		}
		abs = size + offset
	default:
		return 0, errInvalidWhence
	}
	if abs < 0 {
		return 0, errNegativeSeek
	}
	if h.size >= 0 && abs > size {
		return size, errSeekPastEnd
	}

	h.tries = 0       // Reset open count on seek
	h.newOffset = abs // New offset - applied in Read
	return abs, nil
}

// Close the stream
func (h *ReOpen) Close() error {
	h.mu.Lock()
	defer h.mu.Unlock()
	if !h.opened {
		return errFileClosed
	}
	h.opened = false
	h.err = errFileClosed
	return h.rc.Close()
}

// SetAccounting should be provided with a function which will be
// called after every read from the RW.
//
// It may return an error which will be passed back to the user.
func (h *ReOpen) SetAccounting(account AccountFn) *ReOpen {
	h.account = account
	return h
}

// DelayAccounting makes sure the accounting function only gets called
// on the i-th or later read of the data from this point (counting
// from 1).
//
// This is useful so that we don't account initial reads of the data
// e.g. when calculating hashes.
//
// Set this to 0 to account everything.
func (h *ReOpen) DelayAccounting(i int) {
	h.accountOn = i
	h.reads = 0
}<|MERGE_RESOLUTION|>--- conflicted
+++ resolved
@@ -3,7 +3,6 @@
 import (
 	"context"
 	"errors"
-	"fmt"
 	"io"
 	"sync"
 
@@ -102,7 +101,7 @@
 
 	err = h.open()
 	if err != nil {
-		return nil, fmt.Errorf("failed to open: %w", err)
+		return nil, err
 	}
 	return h, nil
 }
@@ -130,36 +129,9 @@
 // we don't retry here as the Open() call will itself have low level retries
 func (h *ReOpen) open() error {
 	var opts []fs.OpenOption
-<<<<<<< HEAD
-	var hashOption *fs.HashesOption
-	var rangeOption *fs.RangeOption
-	for _, option := range h.options {
-		switch option := option.(type) {
-		case *fs.HashesOption:
-			hashOption = option
-		case *fs.RangeOption:
-			rangeOption = option
-		case *fs.HTTPOption:
-			opts = append(opts, option)
-		default:
-			if option.Mandatory() {
-				fs.Logf(h.src, "Unsupported mandatory option: %v", option)
-			}
-		}
-	}
-	if h.read == 0 {
-		if rangeOption != nil {
-			opts = append(opts, rangeOption)
-		}
-		if hashOption != nil {
-			// put hashOption on if reading from the start, ditch otherwise
-			opts = append(opts, hashOption)
-		}
-=======
 	if h.offset == 0 {
 		// if reading from the start using the initial options
 		opts = h.baseOptions
->>>>>>> 8f0e9f9f
 	} else {
 		// otherwise use the filtered options
 		opts = h.options
