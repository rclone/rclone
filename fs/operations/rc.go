--- conflicted
+++ resolved
@@ -160,6 +160,7 @@
 
 func init() {
 	for _, copy := range []bool{false, true} {
+		copy := copy
 		name := "Move"
 		if copy {
 			name = "Copy"
@@ -216,10 +217,7 @@
 		{name: "settier", title: "Changes storage tier or class on all files in the path", noRemote: true},
 		{name: "settierfile", title: "Changes storage tier or class on the single file pointed to", noCommand: true},
 	} {
-<<<<<<< HEAD
-=======
 		op := op
->>>>>>> a7c3416f
 		var remote, command string
 		if !op.noRemote {
 			remote = "- remote - a path within that remote e.g. \"dir\"\n"
