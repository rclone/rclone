// Package asyncreader provides an asynchronous reader which reads
// independently of write
package asyncreader

import (
	"io"
	"sync"
<<<<<<< HEAD
	"sync/atomic"
	"time"

	"github.com/ncw/rclone/fs"
	"github.com/ncw/rclone/lib/mmap"
=======
	"time"

	"github.com/ncw/rclone/fs"
	"github.com/ncw/rclone/lib/pool"
>>>>>>> dce4cddc
	"github.com/ncw/rclone/lib/readers"
	"github.com/pkg/errors"
)

const (
	// BufferSize is the default size of the async buffer
	BufferSize           = 1024 * 1024
	softStartInitial     = 4 * 1024
	bufferCacheSize      = 64              // max number of buffers to keep in cache
	bufferCacheFlushTime = 5 * time.Second // flush the cached buffers after this long
)

var errorStreamAbandoned = errors.New("stream abandoned")

// AsyncReader will do async read-ahead from the input reader
// and make the data available as an io.Reader.
// This should be fully transparent, except that once an error
// has been returned from the Reader, it will not recover.
type AsyncReader struct {
	in      io.ReadCloser // Input reader
	ready   chan *buffer  // Buffers ready to be handed to the reader
	token   chan struct{} // Tokens which allow a buffer to be taken
	exit    chan struct{} // Closes when finished
	buffers int           // Number of buffers
	err     error         // If an error has occurred it is here
	cur     *buffer       // Current buffer being served
	exited  chan struct{} // Channel is closed been the async reader shuts down
	size    int           // size of buffer to use
	closed  bool          // whether we have closed the underlying stream
	mu      sync.Mutex    // lock for Read/WriteTo/Abandon/Close
}

// New returns a reader that will asynchronously read from
// the supplied Reader into a number of buffers each of size BufferSize
// It will start reading from the input at once, maybe even before this
// function has returned.
// The input can be read from the returned reader.
// When done use Close to release the buffers and close the supplied input.
func New(rd io.ReadCloser, buffers int) (*AsyncReader, error) {
	if buffers <= 0 {
		return nil, errors.New("number of buffers too small")
	}
	if rd == nil {
		return nil, errors.New("nil reader supplied")
	}
	a := &AsyncReader{}
	a.init(rd, buffers)
	return a, nil
}

func (a *AsyncReader) init(rd io.ReadCloser, buffers int) {
	a.in = rd
	a.ready = make(chan *buffer, buffers)
	a.token = make(chan struct{}, buffers)
	a.exit = make(chan struct{}, 0)
	a.exited = make(chan struct{}, 0)
	a.buffers = buffers
	a.cur = nil
	a.size = softStartInitial

	// Create tokens
	for i := 0; i < buffers; i++ {
		a.token <- struct{}{}
	}

	// Start async reader
	go func() {
		// Ensure that when we exit this is signalled.
		defer close(a.exited)
		defer close(a.ready)
		for {
			select {
			case <-a.token:
				b := a.getBuffer()
				if b == nil {
					// no buffer allocated
					// drop the token and continue
					continue
				}
				if a.size < BufferSize {
					b.buf = b.buf[:a.size]
					a.size <<= 1
				}
				err := b.read(a.in)
				a.ready <- b
				if err != nil {
					return
				}
			case <-a.exit:
				return
			}
		}
	}()
}

// bufferPool is a global pool of buffers
var bufferPool *pool.Pool
var bufferPoolOnce sync.Once

// return the buffer to the pool (clearing it)
func (a *AsyncReader) putBuffer(b *buffer) {
<<<<<<< HEAD
	pool.put(b)
=======
	bufferPool.Put(b.buf)
	b.buf = nil
>>>>>>> dce4cddc
}

// get a buffer from the pool
func (a *AsyncReader) getBuffer() *buffer {
<<<<<<< HEAD
	return pool.get()
=======
	bufferPoolOnce.Do(func() {
		// Initialise the buffer pool when used
		bufferPool = pool.New(bufferCacheFlushTime, BufferSize, bufferCacheSize, fs.Config.UseMmap)
	})
	return &buffer{
		buf: bufferPool.Get(),
	}
>>>>>>> dce4cddc
}

// Read will return the next available data.
func (a *AsyncReader) fill() (err error) {
	if a.cur.isEmpty() {
		if a.cur != nil {
			a.putBuffer(a.cur)
			a.token <- struct{}{}
			a.cur = nil
		}
		b, ok := <-a.ready
		if !ok {
			// Return an error to show fill failed
			if a.err == nil {
				return errorStreamAbandoned
			}
			return a.err
		}
		a.cur = b
	}
	return nil
}

// Read will return the next available data.
func (a *AsyncReader) Read(p []byte) (n int, err error) {
	a.mu.Lock()
	defer a.mu.Unlock()

	// Swap buffer and maybe return error
	err = a.fill()
	if err != nil {
		return 0, err
	}

	// Copy what we can
	n = copy(p, a.cur.buffer())
	a.cur.increment(n)

	// If at end of buffer, return any error, if present
	if a.cur.isEmpty() {
		a.err = a.cur.err
		return n, a.err
	}
	return n, nil
}

// WriteTo writes data to w until there's no more data to write or when an error occurs.
// The return value n is the number of bytes written.
// Any error encountered during the write is also returned.
func (a *AsyncReader) WriteTo(w io.Writer) (n int64, err error) {
	a.mu.Lock()
	defer a.mu.Unlock()

	n = 0
	for {
		err = a.fill()
		if err != nil {
			return n, err
		}
		n2, err := w.Write(a.cur.buffer())
		a.cur.increment(n2)
		n += int64(n2)
		if err != nil {
			return n, err
		}
		if a.cur.err != nil {
			a.err = a.cur.err
			return n, a.cur.err
		}
	}
}

// SkipBytes will try to seek 'skip' bytes relative to the current position.
// On success it returns true. If 'skip' is outside the current buffer data or
// an error occurs, Abandon is called and false is returned.
func (a *AsyncReader) SkipBytes(skip int) (ok bool) {
	a.mu.Lock()
	defer func() {
		a.mu.Unlock()
		if !ok {
			a.Abandon()
		}
	}()

	if a.err != nil {
		return false
	}
	if skip < 0 {
		// seek backwards if skip is inside current buffer
		if a.cur != nil && a.cur.offset+skip >= 0 {
			a.cur.offset += skip
			return true
		}
		return false
	}
	// early return if skip is past the maximum buffer capacity
	if skip >= (len(a.ready)+1)*BufferSize {
		return false
	}

	refillTokens := 0
	for {
		if a.cur.isEmpty() {
			if a.cur != nil {
				a.putBuffer(a.cur)
				refillTokens++
				a.cur = nil
			}
			select {
			case b, ok := <-a.ready:
				if !ok {
					return false
				}
				a.cur = b
			default:
				return false
			}
		}

		n := len(a.cur.buffer())
		if n > skip {
			n = skip
		}
		a.cur.increment(n)
		skip -= n
		if skip == 0 {
			for ; refillTokens > 0; refillTokens-- {
				a.token <- struct{}{}
			}
			// If at end of buffer, store any error, if present
			if a.cur.isEmpty() && a.cur.err != nil {
				a.err = a.cur.err
			}
			return true
		}
		if a.cur.err != nil {
			a.err = a.cur.err
			return false
		}
	}
}

// Abandon will ensure that the underlying async reader is shut down.
// It will NOT close the input supplied on New.
func (a *AsyncReader) Abandon() {
	select {
	case <-a.exit:
		// Do nothing if reader routine already exited
		return
	default:
	}
	// Close and wait for go routine
	close(a.exit)
	<-a.exited
	// take the lock to wait for Read/WriteTo to complete
	a.mu.Lock()
	defer a.mu.Unlock()
	// Return any outstanding buffers to the Pool
	if a.cur != nil {
		a.putBuffer(a.cur)
		a.cur = nil
	}
	for b := range a.ready {
		a.putBuffer(b)
	}
}

// Close will ensure that the underlying async reader is shut down.
// It will also close the input supplied on New.
func (a *AsyncReader) Close() (err error) {
	a.Abandon()
	if a.closed {
		return nil
	}
	a.closed = true
	return a.in.Close()
}

// Internal buffer
// If an error is present, it must be returned
// once all buffer content has been served.
type buffer struct {
	mem    []byte
	buf    []byte
	err    error
	offset int
}

<<<<<<< HEAD
// Pool of internal buffers
type bufferPool struct {
	cache     chan *buffer
	timer     *time.Timer
	inUse     int32
	flushTime time.Duration
}

// pool is a global pool of buffers
var pool = newBufferPool(bufferCacheFlushTime, bufferCacheSize)

// newBufferPool makes a buffer pool
func newBufferPool(flushTime time.Duration, size int) *bufferPool {
	bp := &bufferPool{
		cache:     make(chan *buffer, size),
		flushTime: flushTime,
	}
	bp.timer = time.AfterFunc(bufferCacheFlushTime, bp.flush)
	return bp
}

// flush the entire buffer cache
func (bp *bufferPool) flush() {
	for {
		select {
		case b := <-bp.cache:
			bp.free(b)
		default:
			return
		}
	}
}

func (bp *bufferPool) buffersInUse() int {
	return int(atomic.LoadInt32(&bp.inUse))
}

// starts or resets the buffer flusher timer
func (bp *bufferPool) kickFlusher() {
	bp.timer.Reset(bp.flushTime)
}

// gets a buffer from the pool or allocates one
func (bp *bufferPool) get() *buffer {
	select {
	case b := <-bp.cache:
		return b
	default:
	}
	mem, err := mmap.Alloc(BufferSize)
	if err != nil {
		fs.Errorf(nil, "Failed to get memory for buffer, waiting for a freed one: %v", err)
		return <-bp.cache
	}
	atomic.AddInt32(&bp.inUse, 1)
	return &buffer{
		mem: mem,
		buf: mem,
		err: nil,
	}
}

// free returns the buffer to the OS
func (bp *bufferPool) free(b *buffer) {
	err := mmap.Free(b.mem)
	if err != nil {
		fs.Errorf(nil, "Failed to free memory: %v", err)
	} else {
		atomic.AddInt32(&bp.inUse, -1)
	}
	b.mem = nil
	b.buf = nil
}

// putBuffer returns the buffer to the buffer cache or frees it
func (bp *bufferPool) put(b *buffer) {
	b.clear()
	select {
	case bp.cache <- b:
		bp.kickFlusher()
		return
	default:
	}
	bp.free(b)
}

// clear returns the buffer to its full size and clears the members
func (b *buffer) clear() {
	b.buf = b.buf[:cap(b.buf)]
	b.err = nil
	b.offset = 0
}

=======
>>>>>>> dce4cddc
// isEmpty returns true is offset is at end of
// buffer, or
func (b *buffer) isEmpty() bool {
	if b == nil {
		return true
	}
	if len(b.buf)-b.offset <= 0 {
		return true
	}
	return false
}

// read into start of the buffer from the supplied reader,
// resets the offset and updates the size of the buffer.
// Any error encountered during the read is returned.
func (b *buffer) read(rd io.Reader) error {
	var n int
	n, b.err = readers.ReadFill(rd, b.buf)
	b.buf = b.buf[0:n]
	b.offset = 0
	return b.err
}

// Return the buffer at current offset
func (b *buffer) buffer() []byte {
	return b.buf[b.offset:]
}

// increment the offset
func (b *buffer) increment(n int) {
	b.offset += n
}<|MERGE_RESOLUTION|>--- conflicted
+++ resolved
@@ -5,18 +5,10 @@
 import (
 	"io"
 	"sync"
-<<<<<<< HEAD
-	"sync/atomic"
-	"time"
-
-	"github.com/ncw/rclone/fs"
-	"github.com/ncw/rclone/lib/mmap"
-=======
 	"time"
 
 	"github.com/ncw/rclone/fs"
 	"github.com/ncw/rclone/lib/pool"
->>>>>>> dce4cddc
 	"github.com/ncw/rclone/lib/readers"
 	"github.com/pkg/errors"
 )
@@ -118,19 +110,12 @@
 
 // return the buffer to the pool (clearing it)
 func (a *AsyncReader) putBuffer(b *buffer) {
-<<<<<<< HEAD
-	pool.put(b)
-=======
 	bufferPool.Put(b.buf)
 	b.buf = nil
->>>>>>> dce4cddc
 }
 
 // get a buffer from the pool
 func (a *AsyncReader) getBuffer() *buffer {
-<<<<<<< HEAD
-	return pool.get()
-=======
 	bufferPoolOnce.Do(func() {
 		// Initialise the buffer pool when used
 		bufferPool = pool.New(bufferCacheFlushTime, BufferSize, bufferCacheSize, fs.Config.UseMmap)
@@ -138,7 +123,6 @@
 	return &buffer{
 		buf: bufferPool.Get(),
 	}
->>>>>>> dce4cddc
 }
 
 // Read will return the next available data.
@@ -327,102 +311,6 @@
 	offset int
 }
 
-<<<<<<< HEAD
-// Pool of internal buffers
-type bufferPool struct {
-	cache     chan *buffer
-	timer     *time.Timer
-	inUse     int32
-	flushTime time.Duration
-}
-
-// pool is a global pool of buffers
-var pool = newBufferPool(bufferCacheFlushTime, bufferCacheSize)
-
-// newBufferPool makes a buffer pool
-func newBufferPool(flushTime time.Duration, size int) *bufferPool {
-	bp := &bufferPool{
-		cache:     make(chan *buffer, size),
-		flushTime: flushTime,
-	}
-	bp.timer = time.AfterFunc(bufferCacheFlushTime, bp.flush)
-	return bp
-}
-
-// flush the entire buffer cache
-func (bp *bufferPool) flush() {
-	for {
-		select {
-		case b := <-bp.cache:
-			bp.free(b)
-		default:
-			return
-		}
-	}
-}
-
-func (bp *bufferPool) buffersInUse() int {
-	return int(atomic.LoadInt32(&bp.inUse))
-}
-
-// starts or resets the buffer flusher timer
-func (bp *bufferPool) kickFlusher() {
-	bp.timer.Reset(bp.flushTime)
-}
-
-// gets a buffer from the pool or allocates one
-func (bp *bufferPool) get() *buffer {
-	select {
-	case b := <-bp.cache:
-		return b
-	default:
-	}
-	mem, err := mmap.Alloc(BufferSize)
-	if err != nil {
-		fs.Errorf(nil, "Failed to get memory for buffer, waiting for a freed one: %v", err)
-		return <-bp.cache
-	}
-	atomic.AddInt32(&bp.inUse, 1)
-	return &buffer{
-		mem: mem,
-		buf: mem,
-		err: nil,
-	}
-}
-
-// free returns the buffer to the OS
-func (bp *bufferPool) free(b *buffer) {
-	err := mmap.Free(b.mem)
-	if err != nil {
-		fs.Errorf(nil, "Failed to free memory: %v", err)
-	} else {
-		atomic.AddInt32(&bp.inUse, -1)
-	}
-	b.mem = nil
-	b.buf = nil
-}
-
-// putBuffer returns the buffer to the buffer cache or frees it
-func (bp *bufferPool) put(b *buffer) {
-	b.clear()
-	select {
-	case bp.cache <- b:
-		bp.kickFlusher()
-		return
-	default:
-	}
-	bp.free(b)
-}
-
-// clear returns the buffer to its full size and clears the members
-func (b *buffer) clear() {
-	b.buf = b.buf[:cap(b.buf)]
-	b.err = nil
-	b.offset = 0
-}
-
-=======
->>>>>>> dce4cddc
 // isEmpty returns true is offset is at end of
 // buffer, or
 func (b *buffer) isEmpty() bool {
