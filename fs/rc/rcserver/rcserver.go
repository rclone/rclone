// Package rcserver implements the HTTP endpoint to serve the remote control
package rcserver

import (
	"encoding/base64"
	"encoding/json"
	"flag"
	"fmt"
	"log"
	"mime"
	"net/http"
	"net/url"
	"path/filepath"
	"regexp"
	"sort"
	"strings"
<<<<<<< HEAD
	"time"
=======
	"sync"
>>>>>>> d119bfd9

	"github.com/pkg/errors"
	"github.com/prometheus/client_golang/prometheus"
	"github.com/prometheus/client_golang/prometheus/promhttp"
	"github.com/skratchdot/open-golang/open"

	"github.com/rclone/rclone/cmd/serve/httplib"
	"github.com/rclone/rclone/cmd/serve/httplib/serve"
	"github.com/rclone/rclone/fs"
	"github.com/rclone/rclone/fs/accounting"
	"github.com/rclone/rclone/fs/cache"
	"github.com/rclone/rclone/fs/config"
	"github.com/rclone/rclone/fs/list"
	"github.com/rclone/rclone/fs/rc"
	"github.com/rclone/rclone/fs/rc/jobs"
	"github.com/rclone/rclone/fs/rc/rcflags"
	"github.com/rclone/rclone/lib/random"
)

var promHandler http.Handler
var onlyOnceWarningAllowOrigin sync.Once

func init() {
	rcloneCollector := accounting.NewRcloneCollector()
	prometheus.MustRegister(rcloneCollector)
	promHandler = promhttp.Handler()
}

// Start the remote control server if configured
//
// If the server wasn't configured the *Server returned may be nil
func Start(opt *rc.Options) (*Server, error) {
	jobs.SetOpt(opt) // set the defaults for jobs
	if opt.Enabled {
		// Serve on the DefaultServeMux so can have global registrations appear
		s := newServer(opt, http.DefaultServeMux)
		return s, s.Serve()
	}
	return nil, nil
}

// Server contains everything to run the rc server
type Server struct {
	*httplib.Server
	files http.Handler
	opt   *rc.Options
}

func newServer(opt *rc.Options, mux *http.ServeMux) *Server {
	fileHandler := http.Handler(nil)
	// Add some more mime types which are often missing
	_ = mime.AddExtensionType(".wasm", "application/wasm")
	_ = mime.AddExtensionType(".js", "application/javascript")

	cachePath := filepath.Join(config.CacheDir, "webgui")
	extractPath := filepath.Join(cachePath, "current/build")
	// File handling
	if opt.Files != "" {
		if opt.WebUI {
			fs.Logf(nil, "--rc-files overrides --rc-web-gui command\n")
		}
		fs.Logf(nil, "Serving files from %q", opt.Files)
		fileHandler = http.FileServer(http.Dir(opt.Files))
	} else if opt.WebUI {
		if err := rc.CheckAndDownloadWebGUIRelease(opt.WebGUIUpdate, opt.WebGUIForceUpdate, opt.WebGUIFetchURL, config.CacheDir); err != nil {
			log.Fatalf("Error while fetching the latest release of Web GUI: %v", err)
		}
		if opt.NoAuth {
			opt.NoAuth = false
			fs.Infof(nil, "Cannot run Web GUI without authentication, using default auth")
		}
		if opt.HTTPOptions.BasicUser == "" {
			opt.HTTPOptions.BasicUser = "gui"
			fs.Infof(nil, "No username specified. Using default username: %s \n", rcflags.Opt.HTTPOptions.BasicUser)
		}
		if opt.HTTPOptions.BasicPass == "" {
			randomPass, err := random.Password(128)
			if err != nil {
				log.Fatalf("Failed to make password: %v", err)
			}
			opt.HTTPOptions.BasicPass = randomPass
			fs.Infof(nil, "No password specified. Using random password: %s \n", randomPass)
		}
		opt.Serve = true

		fs.Logf(nil, "Serving Web GUI")
		fileHandler = http.FileServer(http.Dir(extractPath))
	}

	s := &Server{
		Server: httplib.NewServer(mux, &opt.HTTPOptions),
		opt:    opt,
		files:  fileHandler,
	}
	mux.HandleFunc("/", s.handler)

	return s
}

// Serve runs the http server in the background.
//
// Use s.Close() and s.Wait() to shutdown server
func (s *Server) Serve() error {
	err := s.Server.Serve()
	if err != nil {
		return err
	}
	fs.Logf(nil, "Serving remote control on %s", s.URL())
	// Open the files in the browser if set
	if s.files != nil {
		openURL, err := url.Parse(s.URL())
		if err != nil {
			return errors.Wrap(err, "invalid serving URL")
		}
		// Add username, password into the URL if they are set
		user, pass := s.opt.HTTPOptions.BasicUser, s.opt.HTTPOptions.BasicPass
		if user != "" && pass != "" {
			openURL.User = url.UserPassword(user, pass)

			// Base64 encode username and password to be sent through url
			loginToken := user + ":" + pass
			parameters := url.Values{}
			encodedToken := base64.URLEncoding.EncodeToString([]byte(loginToken))
			fs.Debugf(nil, "login_token %q", encodedToken)
			parameters.Add("login_token", encodedToken)
			openURL.RawQuery = parameters.Encode()
			openURL.RawPath = "/#/login"
		}
		// Don't open browser if serving in testing environment or required not to do so.
		if flag.Lookup("test.v") == nil && !s.opt.WebGUINoOpenBrowser {
			if err := open.Start(openURL.String()); err != nil {
				fs.Errorf(nil, "Failed to open Web GUI in browser: %v. Manually access it at: %s", err, openURL.String())
			}
		} else {
			fs.Logf(nil, "Web GUI is not automatically opening browser. Navigate to %s to use.", openURL.String())
		}
	}
	return nil
}

// writeError writes a formatted error to the output
func writeError(path string, in rc.Params, w http.ResponseWriter, err error, status int) {
	fs.Errorf(nil, "rc: %q: error: %v", path, err)
	// Adjust the error return for some well known errors
	errOrig := errors.Cause(err)
	switch {
	case errOrig == fs.ErrorDirNotFound || errOrig == fs.ErrorObjectNotFound:
		status = http.StatusNotFound
	case rc.IsErrParamInvalid(err) || rc.IsErrParamNotFound(err):
		status = http.StatusBadRequest
	}
	w.WriteHeader(status)
	err = rc.WriteJSON(w, rc.Params{
		"status": status,
		"error":  err.Error(),
		"input":  in,
		"path":   path,
	})
	if err != nil {
		// can't return the error at this point
		fs.Errorf(nil, "rc: failed to write JSON output: %v", err)
	}
}

// handler reads incoming requests and dispatches them
func (s *Server) handler(w http.ResponseWriter, r *http.Request) {
	urlPath, ok := s.Path(w, r)
	if !ok {
		return
	}
	path := strings.TrimLeft(urlPath, "/")

	allowOrigin := rcflags.Opt.AccessControlAllowOrigin
	if allowOrigin != "" {
		onlyOnceWarningAllowOrigin.Do(func() {
			if allowOrigin == "*" {
				fs.Logf(nil, "Warning: Allow origin set to *. This can cause serious security problems.")
			}
		})
		w.Header().Add("Access-Control-Allow-Origin", allowOrigin)
	} else {
		w.Header().Add("Access-Control-Allow-Origin", s.URL())
	}

	// echo back access control headers client needs
	//reqAccessHeaders := r.Header.Get("Access-Control-Request-Headers")
	w.Header().Add("Access-Control-Request-Method", "POST, OPTIONS, GET, HEAD")
	w.Header().Add("Access-Control-Allow-Headers", "authorization, Content-Type")

	switch r.Method {
	case "POST":
		s.handlePost(w, r, path)
	case "OPTIONS":
		s.handleOptions(w, r, path)
	case "GET", "HEAD":
		s.handleGet(w, r, path)
	default:
		writeError(path, nil, w, errors.Errorf("method %q not allowed", r.Method), http.StatusMethodNotAllowed)
		return
	}
}

func (s *Server) handlePost(w http.ResponseWriter, r *http.Request, path string) {
	contentType := r.Header.Get("Content-Type")

	values := r.URL.Query()
	if contentType == "application/x-www-form-urlencoded" {
		// Parse the POST and URL parameters into r.Form, for others r.Form will be empty value
		err := r.ParseForm()
		if err != nil {
			writeError(path, nil, w, errors.Wrap(err, "failed to parse form/URL parameters"), http.StatusBadRequest)
			return
		}
		values = r.Form
	}

	// Read the POST and URL parameters into in
	in := make(rc.Params)
	for k, vs := range values {
		if len(vs) > 0 {
			in[k] = vs[len(vs)-1]
		}
	}

	// Parse a JSON blob from the input
	if contentType == "application/json" {
		err := json.NewDecoder(r.Body).Decode(&in)
		if err != nil {
			writeError(path, in, w, errors.Wrap(err, "failed to read input JSON"), http.StatusBadRequest)
			return
		}
	}

	// Find the call
	call := rc.Calls.Get(path)
	if call == nil {
		writeError(path, in, w, errors.Errorf("couldn't find method %q", path), http.StatusNotFound)
		return
	}

	// Check to see if it requires authorisation
	if !s.opt.NoAuth && call.AuthRequired && !s.UsingAuth() {
		writeError(path, in, w, errors.Errorf("authentication must be set up on the rc server to use %q or the --rc-no-auth flag must be in use", path), http.StatusForbidden)
		return
	}

	// Check to see if it is async or not
	isAsync, err := in.GetBool("_async")
	if rc.NotErrParamNotFound(err) {
		writeError(path, in, w, err, http.StatusBadRequest)
		return
	}
	delete(in, "_async") // remove the async parameter after parsing so vfs operations don't get confused

	fs.Debugf(nil, "rc: %q: with parameters %+v", path, in)
	var out rc.Params
	if isAsync {
		out, err = jobs.StartAsyncJob(call.Fn, in)
	} else {
		var jobID int64
		out, jobID, err = jobs.ExecuteJob(r.Context(), call.Fn, in)
		w.Header().Add("x-rclone-jobid", fmt.Sprintf("%d", jobID))
	}
	if err != nil {
		writeError(path, in, w, err, http.StatusInternalServerError)
		return
	}
	if out == nil {
		out = make(rc.Params)
	}

	fs.Debugf(nil, "rc: %q: reply %+v: %v", path, out, err)
	err = rc.WriteJSON(w, out)
	if err != nil {
		// can't return the error at this point - but have a go anyway
		writeError(path, in, w, err, http.StatusInternalServerError)
		fs.Errorf(nil, "rc: failed to write JSON output: %v", err)
	}
}

func (s *Server) handleOptions(w http.ResponseWriter, r *http.Request, path string) {
	w.WriteHeader(http.StatusOK)
}

func (s *Server) serveRoot(w http.ResponseWriter, r *http.Request) {
	remotes := config.FileSections()
	sort.Strings(remotes)
	directory := serve.NewDirectory("", s.HTMLTemplate)
	directory.Name = "List of all rclone remotes."
	q := url.Values{}
	for _, remote := range remotes {
		q.Set("fs", remote)
		directory.AddHTMLEntry("["+remote+":]", true, -1, time.Time{})
	}
	sortParm := r.URL.Query().Get("sort")
	orderParm := r.URL.Query().Get("order")
	directory.ProcessQueryParams(sortParm, orderParm)

	directory.Serve(w, r)
}

func (s *Server) serveRemote(w http.ResponseWriter, r *http.Request, path string, fsName string) {
	f, err := cache.Get(fsName)
	if err != nil {
		writeError(path, nil, w, errors.Wrap(err, "failed to make Fs"), http.StatusInternalServerError)
		return
	}
	if path == "" || strings.HasSuffix(path, "/") {
		path = strings.Trim(path, "/")
		entries, err := list.DirSorted(r.Context(), f, false, path)
		if err != nil {
			writeError(path, nil, w, errors.Wrap(err, "failed to list directory"), http.StatusInternalServerError)
			return
		}
		// Make the entries for display
		directory := serve.NewDirectory(path, s.HTMLTemplate)
		for _, entry := range entries {
			_, isDir := entry.(fs.Directory)
			//directory.AddHTMLEntry(entry.Remote(), isDir, entry.Size(), entry.ModTime(r.Context()))
			directory.AddHTMLEntry(entry.Remote(), isDir, entry.Size(), time.Time{})
		}
		sortParm := r.URL.Query().Get("sort")
		orderParm := r.URL.Query().Get("order")
		directory.ProcessQueryParams(sortParm, orderParm)

		directory.Serve(w, r)
	} else {
		path = strings.Trim(path, "/")
		o, err := f.NewObject(r.Context(), path)
		if err != nil {
			writeError(path, nil, w, errors.Wrap(err, "failed to find object"), http.StatusInternalServerError)
			return
		}
		serve.Object(w, r, o)
	}
}

// Match URLS of the form [fs]/remote
var fsMatch = regexp.MustCompile(`^\[(.*?)\](.*)$`)

func (s *Server) handleGet(w http.ResponseWriter, r *http.Request, path string) {
	// Look to see if this has an fs in the path
	match := fsMatch.FindStringSubmatch(path)
	switch {
	case match != nil && s.opt.Serve:
		// Serve /[fs]/remote files
		s.serveRemote(w, r, match[2], match[1])
		return
	case path == "metrics" && s.opt.EnableMetrics:
		promHandler.ServeHTTP(w, r)
		return
	case path == "*" && s.opt.Serve:
		// Serve /* as the remote listing
		s.serveRoot(w, r)
		return
	case s.files != nil:
		// Serve the files
		r.URL.Path = "/" + path
		s.files.ServeHTTP(w, r)
		return
	case path == "" && s.opt.Serve:
		// Serve the root as a remote listing
		s.serveRoot(w, r)
		return
	}
	http.Error(w, http.StatusText(http.StatusNotFound), http.StatusNotFound)
}<|MERGE_RESOLUTION|>--- conflicted
+++ resolved
@@ -14,11 +14,8 @@
 	"regexp"
 	"sort"
 	"strings"
-<<<<<<< HEAD
+	"sync"
 	"time"
-=======
-	"sync"
->>>>>>> d119bfd9
 
 	"github.com/pkg/errors"
 	"github.com/prometheus/client_golang/prometheus"
