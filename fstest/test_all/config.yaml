tests:
 - path: backend
   addbackend: true
   nobinary:   true
   short:      true
 - path: fs/operations
   fastlist: true
 - path: fs/sync
   fastlist: true
 - path: cmd/bisync
 - path: cmd/gitannex
 - path: vfs
 - path: cmd/serve/restic
   localonly: true
 # - path: cmd/serve/docker
 #   localonly: true
 - path: cmd/selfupdate
   localonly: true
backends:
 - backend:  "local"
   remote:   ""
   fastlist: false
 - backend:  "b2"
   remote:   "TestB2:"
   fastlist: true
   listretries: 5
   ignore:
     # This test fails because B2 versions make the empty bucket undeleteable.
     # It isn't possible to turn off versions, and setting hard_delete doesn't stop
     # versions being made on overwrite.
     - TestRmdirsNoLeaveRoot
 - backend:  "crypt"
   remote:   "TestCryptDrive:"
   fastlist: true
   ignore:
     - TestCopyFileMaxTransfer
 # - backend:  "crypt"
 #   remote:   "TestCryptSwift:"
 #   fastlist: false
 ## chunker
 - backend:  "chunker"
   remote:   "TestChunkerLocal:"
   fastlist: true
 - backend:  "chunker"
   remote:   "TestChunkerNometaLocal:"
   fastlist: true
 - backend:  "chunker"
   remote:   "TestChunkerChunk3bLocal:"
   fastlist: true
   maxfile:  6k
 - backend:  "chunker"
   remote:   "TestChunkerChunk3bNometaLocal:"
   fastlist: true
   maxfile:  6k
 - backend:  "chunker"
   remote:   "TestChunkerChunk3bNoRenameLocal:"
   fastlist: true
   maxfile:  6k
 # - backend:  "chunker"
 #   remote:   "TestChunkerMailru:"
 #   fastlist: true
 #   ignore:
 #     - TestApplyTransforms
 # - backend:  "chunker"
 #   remote:   "TestChunkerChunk50bMailru:"
 #   fastlist: true
 #   maxfile:  10k
 #   ignore:
 #     - TestApplyTransforms
 # - backend:  "chunker"
 #   remote:   "TestChunkerChunk50bYandex:"
 #   fastlist: true
 #   maxfile:  1k
 #   ignore:
 #     # Needs investigation
 #     - TestDeduplicateNewestByHash
 # - backend:  "chunker"
 #   remote:   "TestChunkerChunk50bBox:"
 #   fastlist: true
 #   maxfile:  1k
 #   ignore:
 #     - TestIntegration/FsMkdir/FsChangeNotify
 - backend:  "chunker"
   remote:   "TestChunkerS3:"
   fastlist: true
 - backend:  "chunker"
   remote:   "TestChunkerChunk50bS3:"
   fastlist: true
   maxfile:  1k
 - backend:  "chunker"
   remote:   "TestChunkerChunk50bMD5HashS3:"
   fastlist: true
   maxfile:  1k
 - backend:  "chunker"
   remote:   "TestChunkerChunk50bSHA1HashS3:"
   fastlist: true
   maxfile:  1k
 - backend:  "chunker"
   remote:   "TestChunkerOverCrypt:"
   fastlist: true
   maxfile:  6k
 - backend:  "chunker"
   remote:   "TestChunkerChunk50bMD5QuickS3:"
   fastlist: true
   maxfile:  1k
 - backend:  "chunker"
   remote:   "TestChunkerChunk50bSHA1QuickS3:"
   fastlist: true
   maxfile:  1k
 ## end chunker
 - backend:  "cloudinary"
   remote:   "TestCloudinary:"
   fastlist: false
   ignore:
     # fs/operations
     - TestCheckSum
     - TestCheckSumDownload
     - TestHashSums/Md5
     - TestReadFile
     - TestCopyURL
     - TestMoveFileWithIgnoreExisting
     - TestCopyFileCompareDest
     #vfs
     - TestFileSetModTime/cache=off,open=false,write=false
     - TestFileSetModTime/cache=off,open=true,write=false
     - TestRWFileHandleWriteNoWrite
   ignoretests:
     - cmd/gitannex
 - backend:  "combine"
   remote:   "TestCombine:dir1"
   fastlist: false
 ## begin compress
 - backend:  "compress"
   remote:   "TestCompress:"
   fastlist: false
 - backend:  "compress"
   remote:   "TestCompressZstd:"
   fastlist: false
 # - backend:  "compress"
 #   remote:   "TestCompressSwift:"
 #   fastlist: false
 - backend:  "compress"
   remote:   "TestCompressDrive:"
   fastlist: false
   extratime: 2.0
 - backend:  "compress"
   remote:   "TestCompressS3:"
   fastlist: false
## end compress
 - backend:  "drive"
   remote:   "TestDrive:"
   fastlist: true
   ignore:
     # Test with CutoffModeHard does not result in ErrorMaxTransferLimitReachedFatal
     # because googleapi replaces it with a non-fatal error
     - TestCopyFileMaxTransfer
 - backend:  "dropbox"
   remote:   "TestDropbox:"
   fastlist: false
 # - backend:  "filefabric"
 #   remote:   "TestFileFabric:"
 #   fastlist: false
 #   extratime: 2.0
 - backend:  "gofile"
   remote:   "TestGoFile:"
   fastlist: true
 - backend:  "filescom"
   remote:   "TestFilesCom:"
   fastlist: false
   ignoretests:
     - cmd/bisync
 - backend:  "googlecloudstorage"
   remote:   "TestGoogleCloudStorage:"
   fastlist: true
   ignoretests:
     - cmd/gitannex
 - backend:  "googlecloudstorage"
   remote:   "TestGoogleCloudStorage,directory_markers:"
   fastlist: true
   ignoretests:
     - cmd/gitannex
 - backend:  "googlephotos"
   remote:   "TestGooglePhotos:"
   tests:
     - backend
 - backend: "hidrive"
   remote:   "TestHiDrive:"
   fastlist: false
 - backend:  "imagekit"
   remote:   "TestImageKit:"
   fastlist: false
   ignore:
     - TestIntegration/FsMkdir/FsPutZeroLength
   ignoretests:
     - cmd/bisync
 - backend:  "internetarchive"
   remote:   "TestIA:rclone-integration-test"
   fastlist: true
   tests:
     - backend
   ignore:
     - TestIntegration/FsMkdir/FsEncoding
   extratime: 2.0
 - backend:  "jottacloud"
   remote:   "TestJottacloud:"
   fastlist: true
   ignoretests:
     - cmd/bisync
 - backend:  "memory"
   remote:   ":memory:"
   fastlist: true
 - backend:  "netstorage"
   remote:   "TestnStorage:"
   fastlist: true
   ignoretests:
     - cmd/bisync
 - backend:  "onedrive"
   remote:   "TestOneDrive:"
   fastlist: false
   ignore:
     # This test doesn't work on a standard Onedrive account returning
     # accessDenied: accountUpgradeRequired: Account Upgrade is required for this operation.
     - TestIntegration/FsMkdir/FsPutFiles/PublicLink
 - backend:  "onedrive"
   remote:   "TestOneDriveBusiness:"
   fastlist: false
 # - backend:  "onedrive"
 #   remote:   "TestOneDriveCn:"
 #   fastlist: false
 - backend:  "s3"
   remote:   "TestS3:"
   fastlist: true
 - backend:  "s3"
   remote:   "TestS3,directory_markers:"
   fastlist: true
 - backend:  "s3"
   remote:   "TestS3Rclone:"
   fastlist: true
   ignoretests:
     - cmd/bisync
     - cmd/gitannex
 - backend:  "s3"
   remote:   "TestS3Minio:"
   fastlist: true
   ignore:
     - TestIntegration/FsMkdir/FsPutFiles/SetTier
     - TestIntegration/FsMkdir/FsEncoding/control_chars
     - TestIntegration/FsMkdir/FsEncoding/leading_LF
     - TestIntegration/FsMkdir/FsEncoding/leading_VT
     - TestIntegration/FsMkdir/FsEncoding/punctuation
     - TestIntegration/FsMkdir/FsEncoding/trailing_LF
     - TestIntegration/FsMkdir/FsEncoding/trailing_VT
 - backend:  "s3"
   remote:   "TestS3MinioEdge:"
   fastlist: true
   ignore:
     - TestIntegration/FsMkdir/FsPutFiles/SetTier
   ignoretests:
     - cmd/gitannex
 - backend:  "s3"
   remote:   "TestS3Wasabi:"
   fastlist: true
   ignore:
     - TestIntegration/FsMkdir/FsEncoding/leading_CR
     - TestIntegration/FsMkdir/FsEncoding/leading_LF
     - TestIntegration/FsMkdir/FsEncoding/leading_HT
     - TestIntegration/FsMkdir/FsEncoding/leading_VT
     - TestIntegration/FsMkdir/FsPutFiles/FsPutStream/0
 - backend:  "s3"
   remote:   "TestS3GCS:"
   fastlist: true
   ignore:
     - TestIntegration/FsMkdir/FsEncoding/control_chars
     - TestIntegration/FsMkdir/FsEncoding/leading_CR
     - TestIntegration/FsMkdir/FsEncoding/leading_LF
     - TestIntegration/FsMkdir/FsEncoding/trailing_CR
     - TestIntegration/FsMkdir/FsEncoding/trailing_LF
     - TestIntegration/FsMkdir/FsPutFiles/PublicLink
     - TestIntegration/FsMkdir/FsPutFiles/SetTier
     - TestIntegration/FsMkdir/FsPutFiles/Internal/Metadata/GzipEncoding
     - TestIntegration/FsMkdir/FsPutFiles/Internal/Versions/VersionAt/AfterDelete/List
     - TestIntegration/FsMkdir/FsPutFiles/Internal/Versions/VersionAt/AfterDelete/NewObject
     - TestIntegration/FsMkdir/FsPutFiles/Internal/Versions/VersionAt/AfterTwo/List
     - TestIntegration/FsMkdir/FsPutFiles/Internal/Versions/VersionAt/AfterTwo/NewObject
     - TestBisyncRemoteRemote/extended_filenames
 # Disabled due to excessive rate limiting at DO which cause the tests never to pass
 # This hits the rate limit as documented here: https://www.digitalocean.com/docs/spaces/#limits
 # 2 COPYs per 5 minutes on any individual object in a Space
 # - backend:  "s3"
 #   remote:   "TestS3DigitalOcean:"
 #   fastlist: true
 #   ignore:
 #     - TestIntegration/FsMkdir/FsPutFiles/FsCopy
 #     - TestIntegration/FsMkdir/FsPutFiles/SetTier
 # - backend:  "s3"
 #   remote:   "TestS3Ceph:"
 #   fastlist: true
 #   ignore:
 #     - TestIntegration/FsMkdir/FsPutFiles/FsCopy
 #     - TestIntegration/FsMkdir/FsPutFiles/SetTier
 - backend:  "s3"
   remote:   "TestS3Alibaba:"
   fastlist: true
 # - backend:  "s3"
 #   remote:   "TestS3Qiniu:"
 #   fastlist: true
 #   ignore:
 #     - TestIntegration/FsMkdir/FsEncoding/control_chars
 #     - TestIntegration/FsMkdir/FsEncoding/leading_VT
 #     - TestIntegration/FsMkdir/FsEncoding/trailing_VT
 #     - TestIntegration/FsMkdir/FsPutFiles/FromRoot/ListR
 #     - TestIntegration/FsMkdir/FsPutFiles/SetTier
 #     - TestIntegration/FsMkdir/FsPutFiles/FsPutStream/0
 #     - TestIntegration/FsMkdir/FsPutFiles/Internal/Metadata
 - backend:  "s3"
   remote:   "TestS3R2:"
   fastlist: true
   ignore:
     - TestIntegration/FsMkdir/FsPutFiles/SetTier
 # - backend:  "s3"
 #   remote:   "TestS3FlashBlade:"
 #   fastlist: true
 - backend:  "sftp"
   remote:   "TestSFTPOpenssh:"
   fastlist: false
   ignoretests:
     - cmd/gitannex
 - backend:  "sftp"
   remote:   "TestSFTPRclone:"
   fastlist: false
   ignoretests:
     - cmd/gitannex
 - backend:  "sftp"
   remote:   "TestSFTPRcloneSSH:"
   fastlist: false
   ignoretests:
     - cmd/gitannex
 - backend:  "sftp"
   remote:   "TestSFTPRsyncNet:"
   fastlist: false
   ignore:
     - TestIntegration/FsMkdir/FsEncoding/trailing_space
     - TestIntegration/FsMkdir/FsEncoding/trailing_CR
     - TestIntegration/FsMkdir/FsEncoding/trailing_LF
     - TestIntegration/FsMkdir/FsEncoding/trailing_HT
     - TestIntegration/FsMkdir/FsEncoding/trailing_VT
     - TestIntegration/FsMkdir/FsEncoding/trailing_dot
     - TestIntegration/FsMkdir/FsEncoding/invalid_UTF-8
     - TestIntegration/FsMkdir/FsEncoding/URL_encoding
   ignoretests:
     - cmd/bisync
 - backend:  "sugarsync"
   remote:   "TestSugarSync:Test"
   fastlist: false
   ignore:
     - TestIntegration/FsMkdir/FsPutFiles/PublicLink
 - backend:  "swift"
   remote:   "TestSwiftAIO:"
   fastlist: true
   ignoretests:
     - cmd/gitannex
 - backend:  "swift"
   remote:   "TestSwiftAIOsegments:"
   fastlist: true
   ignoretests:
     - cmd/gitannex
 # - backend:  "swift"
 #   remote:   "TestSwift:"
 #   fastlist: true
 #   ignoretests:
 #     - cmd/bisync
 # - backend:  "swift"
 #   remote:   "TestSwiftCeph:"
 #   fastlist: true
 #   ignore:
 #     - TestIntegration/FsMkdir/FsPutFiles/FsCopy
 - backend:  "yandex"
   remote:   "TestYandex:"
   fastlist: false
 - backend:  "ftp"
   remote:   "TestFTPProftpd:"
   fastlist: false
   ignoretests:
     - cmd/gitannex
 - backend:  "ftp"
   remote:   "TestFTPPureftpd:"
   fastlist: false
   ignoretests:
     - cmd/gitannex
 - backend:  "ftp"
   remote:   "TestFTPVsftpd:"
   fastlist: false
   ignoretests:
     - cmd/gitannex
 - backend:  "ftp"
   remote:   "TestFTPRclone:"
   fastlist: false
   ignoretests:
     - cmd/gitannex
 - backend:  "box"
   remote:   "TestBox:"
   fastlist: false
 - backend:  "fichier"
   remote:   "TestFichier:"
   fastlist: false
   listretries: 5
   tests:
     - backend
 # Disabled due to account cancellation - no longer available to me
 # - backend:  "qingstor"
 #   remote:   "TestQingStor:"
 #   fastlist: false
 #   oneonly:  true
 #   cleanup:  true
 #   ignore:
 #     # This test fails because of a broken bucket in the account!
 #     - TestIntegration/FsMkdir/FsPutFiles/FromRoot/ListR
 - backend:  "azureblob"
   remote:   "TestAzureBlob:"
   fastlist: true
   ignore:
     # It just isn't possible to preserve the existing file with azure blob
     # and make sure we don't leak uncommitted blocks.
     - TestMultithreadCopyAbort
 - backend:  "azureblob"
   remote:   "TestAzureBlob,directory_markers:"
   fastlist: true
   ignore:
     # It just isn't possible to preserve the existing file with azure blob
     # and make sure we don't leak uncommitted blocks.
     - TestMultithreadCopyAbort
 - backend:  "azurefiles"
   remote:   "TestAzureFiles:"
 - backend:  "pcloud"
   remote:   "TestPcloud:"
   fastlist: true
 - backend:  "pikpak"
   remote:   "TestPikPak:"
   fastlist: false
   ignore:
    #  fs/operations
     - TestCheckSum
     - TestHashSums/Md5
    #  fs/sync
     - TestSyncWithTrackRenames
    # integration
     - TestIntegration/FsMkdir/FsPutFiles/ObjectMimeType
    # This test fails with message
    # "share_status_prohibited" (9): Sorry, the sharing service is under maintenance in the current region.
     - TestIntegration/FsMkdir/FsPutFiles/PublicLink
   ignoretests:
     - cmd/bisync
     - cmd/gitannex
 - backend:  "pixeldrain"
   remote: "TestPixeldrain:"
   ignore:
     - TestIntegration/FsMkdir/FsEncoding/invalid_UTF-8
   fastlist: false
   ignoretests:
     - cmd/bisync
 - backend:  "webdav"
   remote:   "TestWebdavNextcloud:"
   ignore:
     - TestIntegration/FsMkdir/FsEncoding/punctuation
     - TestIntegration/FsMkdir/FsEncoding/invalid_UTF-8
   fastlist: false
   ignoretests:
     - cmd/bisync
     - cmd/gitannex
 - backend:  "webdav"
   remote:   "TestWebdavOwncloud:"
   ignore:
     - TestIntegration/FsMkdir/FsEncoding/punctuation
     - TestIntegration/FsMkdir/FsEncoding/invalid_UTF-8
   fastlist: false
   ignoretests:
     - cmd/bisync
     - cmd/gitannex
 - backend:  "webdav"
   remote:   "TestWebdavInfiniteScale:"
   ignore:
     - TestIntegration/FsMkdir/FsEncoding/punctuation
     - TestIntegration/FsMkdir/FsEncoding/invalid_UTF-8
   env:
      - RCLONE_NO_CHECK_CERTIFICATE=true
   fastlist: false
   ignoretests:
     - cmd/bisync
     - cmd/gitannex
 - backend:  "webdav"
   remote:   "TestWebdavRclone:"
   ignore:
     - TestFileReadAtZeroLength
   fastlist: false
   ignoretests:
     - cmd/gitannex
 - backend:  "cache"
   remote:   "TestCache:"
   fastlist: false
   ignoretests:
     - cmd/bisync
 - backend:  "mega"
   remote:   "TestMega:"
   fastlist: false
   ignore:
     - TestIntegration/FsMkdir/FsPutFiles/PublicLink
     - TestDirRename
     - TestFileRename
   ignoretests:
     - cmd/bisync
 - backend:  "opendrive"
   remote:   "TestOpenDrive:"
   fastlist: false
   ignoretests:
     - cmd/bisync
 - backend:  "union"
   remote:   "TestUnion:"
   fastlist: false
 - backend:  "koofr"
   remote:   "TestKoofr:"
   fastlist: false
 # - backend:  "koofr"
 #   remote:   "TestDigiStorage:"
 #   fastlist: false
 - backend: "linkbox"
   remote: "TestLinkbox:"
   fastlist: false
   ignore:
     - TestIntegration/FsMkdir/FsEncoding/invalid_UTF-8
     - TestRWFileHandleWriteNoWrite
     - TestCaseInsensitiveMoveFile
     - TestFixCase
     - TestListDirSorted        # Can't upload files starting with . - FIXME fix with encoding
     - TestSyncOverlapWithFilter # Can't upload files starting with . - FIXME fix with encoding
   ignoretests:
     - cmd/bisync
     - cmd/gitannex
 - backend:  "premiumizeme"
   remote:   "TestPremiumizeMe:"
   fastlist: false
 - backend:  "protondrive"
   remote:   "TestProtonDrive:"
   fastlist: false
   ignoretests:
     - cmd/bisync
     - cmd/gitannex
 - backend:  "putio"
   remote:   "TestPutio:"
   fastlist: false
   extratime: 2.0
   ignore:
      - TestIntegration/FsMkdir/FsEncoding/URL_encoding
   ignoretests:
     - cmd/bisync
 # - backend:  "sharefile"
 #   remote:   "TestSharefile:"
 #   fastlist: false
 - backend:  "sia"
   remote:   "TestSia:"
   fastlist: false
   ignoretests:
     - cmd/gitannex
 - backend:  "mailru"
   remote:   "TestMailru:"
   subdir:   false
   fastlist: false
   oneonly:  true
   ignore:
     - TestApplyTransforms
   ignoretests:
     - cmd/bisync
 - backend:  "seafile"
   remote:   "TestSeafileV6:"
   fastlist: false
   ignore:
     - TestIntegration/FsMkdir/FsPutFiles/FsDirMove
   ignoretests:
     - cmd/gitannex
 - backend:  "seafile"
   remote:   "TestSeafile:"
   fastlist: true
   ignoretests:
     - cmd/gitannex
 - backend:  "seafile"
   remote:   "TestSeafileEncrypted:"
   fastlist: true
   ignoretests:
     - cmd/gitannex
 - backend:  "smb"
   remote:   "TestSMB:rclone"
   fastlist: false
   ignoretests:
     - cmd/gitannex
 - backend:  "smb"
   remote:   "TestSMBKerberos:rclone"
   fastlist: false
   env:
      - KRB5_CONFIG=/tmp/rclone_krb5/krb5.conf
      - KRB5CCNAME=/tmp/rclone_krb5/ccache
   ignoretests:
     - cmd/gitannex
 - backend:  "smb"
   remote:   "TestSMBKerberosCcache:rclone"
   fastlist: false
   env:
     - KRB5_CONFIG=/tmp/rclone_krb5_ccache/krb5.conf
   ignoretests:
     - cmd/gitannex
 - backend:  "storj"
   remote:   "TestStorj:"
   fastlist: true
   ignoretests:
     - cmd/bisync
 - backend:  "zoho"
   remote:   "TestZoho:"
   fastlist: false
   extratime: 2.0
   tests:
     - backend
 - backend: "hdfs"
   remote: "TestHdfs:"
   fastlist: false
   ignore:
     - TestSyncUTFNorm
   ignoretests:
     - cmd/gitannex
 # - backend: "uptobox"
 #   remote: "TestUptobox:"
 #   fastlist: false
 #   ignore:
 #     - TestRWFileHandleWriteNoWrite
 - backend: "oracleobjectstorage"
   remote: "TestOracleObjectStorage:"
   fastlist: true
   ignore:
     - TestIntegration/FsMkdir/FsEncoding/control_chars
     - TestIntegration/FsMkdir/FsEncoding/leading_CR
     - TestIntegration/FsMkdir/FsEncoding/leading_LF
     - TestIntegration/FsMkdir/FsEncoding/trailing_CR
     - TestIntegration/FsMkdir/FsEncoding/trailing_LF
     - TestIntegration/FsMkdir/FsEncoding/leading_HT
     - TestIntegration/FsMkdir/FsPutFiles/FsPutStream/0
   ignoretests:
     - cmd/bisync
     - cmd/gitannex
 - backend:  "quatrix"
   remote:   "TestQuatrix:"
   fastlist: false
   ignoretests:
     - cmd/bisync
 - backend:  "ulozto"
   remote:   "TestUlozto:"
   fastlist: false
 # - backend:  "iclouddrive"
 #   remote:   "TestICloudDrive:"
 #   fastlist: false
 - backend: "filelu"
   remote: "TestFileLu:"
   fastlist: false
   ignore:
     - TestRWFileHandleWriteNoWrite
   ignoretests:
     - cmd/bisync
     - cmd/gitannex
<<<<<<< HEAD
 - backend: "shade"
   remote: "TestShade:"
   fastlist: false
=======
 - backend: "archive"
   remote: "TestArchive:"
   fastlist: false
   ignoretests:
     - cmd/bisync
     - cmd/gitannex
   ignore:
     # These are caused by the archive backend returning the underlying objects
     # with the parent backend having a different precision.
     - TestServerSideCopyOverSelf
     - TestServerSideMoveOverSelf
>>>>>>> 886ac7af
<|MERGE_RESOLUTION|>--- conflicted
+++ resolved
@@ -662,11 +662,10 @@
    ignoretests:
      - cmd/bisync
      - cmd/gitannex
-<<<<<<< HEAD
  - backend: "shade"
    remote: "TestShade:"
    fastlist: false
-=======
+
  - backend: "archive"
    remote: "TestArchive:"
    fastlist: false
@@ -677,5 +676,4 @@
      # These are caused by the archive backend returning the underlying objects
      # with the parent backend having a different precision.
      - TestServerSideCopyOverSelf
-     - TestServerSideMoveOverSelf
->>>>>>> 886ac7af
+     - TestServerSideMoveOverSelf