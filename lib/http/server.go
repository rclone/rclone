// Package http provides a registration interface for http services
package http

import (
	"bytes"
	"context"
	"crypto/tls"
	"crypto/x509"
	"errors"
	"fmt"
	"html/template"
	"log"
	"net"
	"net/http"
	"os"
	"path/filepath"
	"strings"
	"sync"
	"time"

	"github.com/go-chi/chi/v5"
	"github.com/rclone/rclone/fs/config/flags"
	"github.com/rclone/rclone/lib/atexit"
	"github.com/spf13/pflag"
)

// Help returns text describing the http server to add to the command
// help.
func Help(prefix string) string {
	help := `### Server options

Use ` + "`--{{ .Prefix }}addr`" + ` to specify which IP address and port the server should
listen on, eg ` + "`--{{ .Prefix }}addr 1.2.3.4:8000` or `--{{ .Prefix }}addr :8080`" + ` to listen to all
IPs.  By default it only listens on localhost.  You can use port
:0 to let the OS choose an available port.

If you set ` + "`--{{ .Prefix }}addr`" + ` to listen on a public or LAN accessible IP address
then using Authentication is advised - see the next section for info.

You can use a unix socket by setting the url to ` + "`unix:///path/to/socket`" + `
or just by using an absolute path name. Note that unix sockets bypass the
authentication - this is expected to be done with file system permissions.

` + "`--{{ .Prefix }}addr`" + ` may be repeated to listen on multiple IPs/ports/sockets.

` + "`--{{ .Prefix }}server-read-timeout` and `--{{ .Prefix }}server-write-timeout`" + ` can be used to
control the timeouts on the server.  Note that this is the total time
for a transfer.

` + "`--{{ .Prefix }}max-header-bytes`" + ` controls the maximum number of bytes the server will
accept in the HTTP header.

` + "`--{{ .Prefix }}baseurl`" + ` controls the URL prefix that rclone serves from.  By default
rclone will serve from the root.  If you used ` + "`--{{ .Prefix }}baseurl \"/rclone\"`" + ` then
rclone would serve from a URL starting with "/rclone/".  This is
useful if you wish to proxy rclone serve.  Rclone automatically
inserts leading and trailing "/" on ` + "`--{{ .Prefix }}baseurl`" + `, so ` + "`--{{ .Prefix }}baseurl \"rclone\"`" + `,
` + "`--{{ .Prefix }}baseurl \"/rclone\"` and `--{{ .Prefix }}baseurl \"/rclone/\"`" + ` are all treated
identically.

#### TLS (SSL)

By default this will serve over http.  If you want you can serve over
https.  You will need to supply the ` + "`--{{ .Prefix }}cert` and `--{{ .Prefix }}key`" + ` flags.
If you wish to do client side certificate validation then you will need to
supply ` + "`--{{ .Prefix }}client-ca`" + ` also.

` + "`--{{ .Prefix }}cert`" + ` should be a either a PEM encoded certificate or a concatenation
of that with the CA certificate.  ` + "`--k{{ .Prefix }}ey`" + ` should be the PEM encoded
private key and ` + "`--{{ .Prefix }}client-ca`" + ` should be the PEM encoded client
certificate authority certificate.

` + "`--{{ .Prefix }}min-tls-version`" + ` is minimum TLS version that is acceptable. Valid
  values are "tls1.0", "tls1.1", "tls1.2" and "tls1.3" (default
  "tls1.0").

<<<<<<< HEAD
#### Systemd socket-based activation support

If the server runs under a Systemd .socket unit the server inherits sockets from it.

In this case, for each inherited socket a ` + "`--{{ .Prefix }}addr`" + ` option must be still
added to tell the server if TLS has to be started or not.

This is an example to test Systemd socket-based activation:

	systemd-socket-activate -l 10000 -l 10001 rclone serve webdav /srv \
		--addr :0 --addr tls://:0 --addr :10003 \
		--key service-key.pem --cert service.pem

The ` + "`systemd-socket-activate`" + ` listens on TCP ports 10000 and 10001. When a client connects
it starts the rclone webdav server, passing two sockets and special environment variables.

Rclone looks at the environment, and applies the first two ` + "`--addr`" + ` options to the inherited
sockets. Whilst the ` + "`address:port`" + ` suffix is ignored, the ` + "`tls://`" + ` prefix is still honored.

In the example, when the server starts, it listens on 10000, 10001 (TLS) and 10003. The last one
is not inherited from Systemd.

Note that in Systemd .service units, the ` + "`systemd-socket-activate`" + ` wrapper is not required as
the .socket and .service units already provide its behavior.
=======
>>>>>>> bd5799c0
`
	tmpl, err := template.New("server help").Parse(help)
	if err != nil {
		log.Fatal("Fatal error parsing template", err)
	}

	data := struct {
		Prefix string
	}{
		Prefix: prefix,
	}
	buf := &bytes.Buffer{}
	err = tmpl.Execute(buf, data)
	if err != nil {
		log.Fatal("Fatal error executing template", err)
	}
	return buf.String()
}

// Middleware function signature required by chi.Router.Use()
type Middleware func(http.Handler) http.Handler

// Config contains options for the http Server
type Config struct {
	ListenAddr         []string      // Port to listen on
	BaseURL            string        // prefix to strip from URLs
	ServerReadTimeout  time.Duration // Timeout for server reading data
	ServerWriteTimeout time.Duration // Timeout for server writing data
	MaxHeaderBytes     int           // Maximum size of request header
	TLSCert            string        // Path to TLS PEM key (concatenation of certificate and CA certificate)
	TLSKey             string        // Path to TLS PEM Private key
	TLSCertBody        []byte        // TLS PEM key (concatenation of certificate and CA certificate) body, ignores TLSCert
	TLSKeyBody         []byte        // TLS PEM Private key body, ignores TLSKey
	ClientCA           string        // Client certificate authority to verify clients with
	MinTLSVersion      string        // MinTLSVersion contains the minimum TLS version that is acceptable.
	AllowOrigin        string        // AllowOrigin sets the Access-Control-Allow-Origin header
}

// AddFlagsPrefix adds flags for the httplib
func (cfg *Config) AddFlagsPrefix(flagSet *pflag.FlagSet, prefix string) {
	flags.StringArrayVarP(flagSet, &cfg.ListenAddr, prefix+"addr", "", cfg.ListenAddr, "IPaddress:Port or :Port to bind server to", prefix)
	flags.DurationVarP(flagSet, &cfg.ServerReadTimeout, prefix+"server-read-timeout", "", cfg.ServerReadTimeout, "Timeout for server reading data", prefix)
	flags.DurationVarP(flagSet, &cfg.ServerWriteTimeout, prefix+"server-write-timeout", "", cfg.ServerWriteTimeout, "Timeout for server writing data", prefix)
	flags.IntVarP(flagSet, &cfg.MaxHeaderBytes, prefix+"max-header-bytes", "", cfg.MaxHeaderBytes, "Maximum size of request header", prefix)
	flags.StringVarP(flagSet, &cfg.TLSCert, prefix+"cert", "", cfg.TLSCert, "TLS PEM key (concatenation of certificate and CA certificate)", prefix)
	flags.StringVarP(flagSet, &cfg.TLSKey, prefix+"key", "", cfg.TLSKey, "TLS PEM Private key", prefix)
	flags.StringVarP(flagSet, &cfg.ClientCA, prefix+"client-ca", "", cfg.ClientCA, "Client certificate authority to verify clients with", prefix)
	flags.StringVarP(flagSet, &cfg.BaseURL, prefix+"baseurl", "", cfg.BaseURL, "Prefix for URLs - leave blank for root", prefix)
	flags.StringVarP(flagSet, &cfg.MinTLSVersion, prefix+"min-tls-version", "", cfg.MinTLSVersion, "Minimum TLS version that is acceptable", prefix)
	flags.StringVarP(flagSet, &cfg.AllowOrigin, prefix+"allow-origin", "", cfg.AllowOrigin, "Origin which cross-domain request (CORS) can be executed from", prefix)
}

// AddHTTPFlagsPrefix adds flags for the httplib
func AddHTTPFlagsPrefix(flagSet *pflag.FlagSet, prefix string, cfg *Config) {
	cfg.AddFlagsPrefix(flagSet, prefix)
}

// DefaultCfg is the default values used for Config
func DefaultCfg() Config {
	return Config{
		ListenAddr:         []string{"127.0.0.1:8080"},
		ServerReadTimeout:  1 * time.Hour,
		ServerWriteTimeout: 1 * time.Hour,
		MaxHeaderBytes:     4096,
		MinTLSVersion:      "tls1.0",
	}
}

type instance struct {
	url        string
	listener   net.Listener
	httpServer *http.Server
}

func (s instance) serve(wg *sync.WaitGroup) {
	defer wg.Done()
	err := s.httpServer.Serve(s.listener)
	if err != http.ErrServerClosed && err != nil {
		log.Printf("%s: unexpected error: %s", s.listener.Addr(), err.Error())
	}
}

// Server contains info about the running http server
type Server struct {
	wg           sync.WaitGroup
	mux          chi.Router
	tlsConfig    *tls.Config
	instances    []instance
	auth         AuthConfig
	cfg          Config
	template     *TemplateConfig
	htmlTemplate *template.Template
	usingAuth    bool // set if we are using auth middleware
	atexitHandle atexit.FnHandle
}

// Option allows customizing the server
type Option func(*Server)

// WithAuth option initializes the appropriate auth middleware
func WithAuth(cfg AuthConfig) Option {
	return func(s *Server) {
		s.auth = cfg
	}
}

// WithConfig option applies the Config to the server, overriding defaults
func WithConfig(cfg Config) Option {
	return func(s *Server) {
		s.cfg = cfg
	}
}

// WithTemplate option allows the parsing of a template
func WithTemplate(cfg TemplateConfig) Option {
	return func(s *Server) {
		s.template = &cfg
	}
}

// NewServer instantiates a new http server using provided listeners and options
// This function is provided if the default http server does not meet a services requirements and should not generally be used
// A http server can listen using multiple listeners. For example, a listener for port 80, and a listener for port 443.
// tlsListeners are ignored if opt.TLSKey is not provided
func NewServer(ctx context.Context, options ...Option) (*Server, error) {
	s := &Server{
		mux: chi.NewRouter(),
		cfg: DefaultCfg(),
	}

	// Make sure default logger is logging where everything else is
	// middleware.DefaultLogger = middleware.RequestLogger(&middleware.DefaultLogFormatter{Logger: log.Default(), NoColor: true})
	// Log requests
	// s.mux.Use(middleware.Logger)

	for _, opt := range options {
		opt(s)
	}

	// Build base router
	s.mux.MethodNotAllowed(func(w http.ResponseWriter, _ *http.Request) {
		http.Error(w, http.StatusText(http.StatusMethodNotAllowed), http.StatusMethodNotAllowed)
	})
	s.mux.NotFound(func(w http.ResponseWriter, _ *http.Request) {
		http.Error(w, http.StatusText(http.StatusNotFound), http.StatusNotFound)
	})

	// Ignore passing "/" for BaseURL
	s.cfg.BaseURL = strings.Trim(s.cfg.BaseURL, "/")
	if s.cfg.BaseURL != "" {
		s.cfg.BaseURL = "/" + s.cfg.BaseURL
		s.mux.Use(MiddlewareStripPrefix(s.cfg.BaseURL))
	}

	err := s.initTemplate()
	if err != nil {
		return nil, err
	}

	err = s.initTLS()
	if err != nil {
		return nil, err
	}

	s.mux.Use(MiddlewareCORS(s.cfg.AllowOrigin))

	s.initAuth()

	sdListeners := getInheritedListeners()

	for idx, addr := range s.cfg.ListenAddr {
		var url string
		var network = "tcp"
		var tlsCfg *tls.Config

		if strings.HasPrefix(addr, "unix://") || filepath.IsAbs(addr) {
			network = "unix"
			addr = strings.TrimPrefix(addr, "unix://")
			url = addr

		} else if strings.HasPrefix(addr, "tls://") || (len(s.cfg.ListenAddr) == 1 && s.tlsConfig != nil) {
			tlsCfg = s.tlsConfig
			addr = strings.TrimPrefix(addr, "tls://")
		}

		var listener net.Listener
		if idx < len(sdListeners) {
			if tlsCfg == nil {
				listener = sdListeners[idx]
			} else {
				listener = tls.NewListener(sdListeners[idx], tlsCfg)
			}
		} else if tlsCfg == nil {
			listener, err = net.Listen(network, addr)
		} else {
			listener, err = tls.Listen(network, addr, tlsCfg)
		}
		if err != nil {
			return nil, err
		}

		if network == "tcp" {
			var secure string
			if tlsCfg != nil {
				secure = "s"
			}
			url = fmt.Sprintf("http%s://%s%s/", secure, listener.Addr().String(), s.cfg.BaseURL)
		}

		ii := instance{
			url:      url,
			listener: listener,
			httpServer: &http.Server{
				Handler:           s.mux,
				ReadTimeout:       s.cfg.ServerReadTimeout,
				WriteTimeout:      s.cfg.ServerWriteTimeout,
				MaxHeaderBytes:    s.cfg.MaxHeaderBytes,
				ReadHeaderTimeout: 10 * time.Second, // time to send the headers
				IdleTimeout:       60 * time.Second, // time to keep idle connections open
				TLSConfig:         tlsCfg,
				BaseContext:       NewBaseContext(ctx, url),
			},
		}

		s.instances = append(s.instances, ii)
	}

	return s, nil
}

func (s *Server) initAuth() {
	s.usingAuth = false

	authCertificateUserEnabled := s.tlsConfig != nil && s.tlsConfig.ClientAuth != tls.NoClientCert && s.auth.HtPasswd == "" && s.auth.BasicUser == ""
	if authCertificateUserEnabled {
		s.usingAuth = true
		s.mux.Use(MiddlewareAuthCertificateUser())
	}

	if s.auth.CustomAuthFn != nil {
		s.usingAuth = true
		s.mux.Use(MiddlewareAuthCustom(s.auth.CustomAuthFn, s.auth.Realm, authCertificateUserEnabled))
		return
	}

	if s.auth.HtPasswd != "" {
		s.usingAuth = true
		s.mux.Use(MiddlewareAuthHtpasswd(s.auth.HtPasswd, s.auth.Realm))
		return
	}

	if s.auth.BasicUser != "" {
		s.usingAuth = true
		s.mux.Use(MiddlewareAuthBasic(s.auth.BasicUser, s.auth.BasicPass, s.auth.Realm, s.auth.Salt))
		return
	}
}

func (s *Server) initTemplate() error {
	if s.template == nil {
		return nil
	}

	var err error
	s.htmlTemplate, err = GetTemplate(s.template.Path)
	if err != nil {
		err = fmt.Errorf("failed to get template: %w", err)
	}

	return err
}

var (
	// ErrInvalidMinTLSVersion - hard coded errors, allowing for easier testing
	ErrInvalidMinTLSVersion = errors.New("invalid value for --min-tls-version")
	// ErrTLSBodyMismatch - hard coded errors, allowing for easier testing
	ErrTLSBodyMismatch = errors.New("need both TLSCertBody and TLSKeyBody to use TLS")
	// ErrTLSFileMismatch - hard coded errors, allowing for easier testing
	ErrTLSFileMismatch = errors.New("need both --cert and --key to use TLS")
	// ErrTLSParseCA - hard coded errors, allowing for easier testing
	ErrTLSParseCA = errors.New("unable to parse client certificate authority")
)

func (s *Server) initTLS() error {
	if s.cfg.TLSCert == "" && s.cfg.TLSKey == "" && len(s.cfg.TLSCertBody) == 0 && len(s.cfg.TLSKeyBody) == 0 {
		return nil
	}

	if (len(s.cfg.TLSCertBody) > 0) != (len(s.cfg.TLSKeyBody) > 0) {
		return ErrTLSBodyMismatch
	}

	if (s.cfg.TLSCert != "") != (s.cfg.TLSKey != "") {
		return ErrTLSFileMismatch
	}

	var cert tls.Certificate
	var err error
	if len(s.cfg.TLSCertBody) > 0 {
		cert, err = tls.X509KeyPair(s.cfg.TLSCertBody, s.cfg.TLSKeyBody)
	} else {
		cert, err = tls.LoadX509KeyPair(s.cfg.TLSCert, s.cfg.TLSKey)
	}
	if err != nil {
		return err
	}

	var minTLSVersion uint16
	switch s.cfg.MinTLSVersion {
	case "tls1.0":
		minTLSVersion = tls.VersionTLS10
	case "tls1.1":
		minTLSVersion = tls.VersionTLS11
	case "tls1.2":
		minTLSVersion = tls.VersionTLS12
	case "tls1.3":
		minTLSVersion = tls.VersionTLS13
	default:
		return fmt.Errorf("%w: %s", ErrInvalidMinTLSVersion, s.cfg.MinTLSVersion)
	}

	s.tlsConfig = &tls.Config{
		MinVersion:   minTLSVersion,
		Certificates: []tls.Certificate{cert},
	}

	if s.cfg.ClientCA != "" {
		// if !useTLS {
		// 	err := errors.New("can't use --client-ca without --cert and --key")
		// 	log.Fatalf(err.Error())
		// }
		certpool := x509.NewCertPool()
		pem, err := os.ReadFile(s.cfg.ClientCA)
		if err != nil {
			return err
		}

		if !certpool.AppendCertsFromPEM(pem) {
			return ErrTLSParseCA
		}

		s.tlsConfig.ClientCAs = certpool
		s.tlsConfig.ClientAuth = tls.RequireAndVerifyClientCert
	}

	return nil
}

// Serve starts the HTTP server on each listener
func (s *Server) Serve() {
	s.wg.Add(len(s.instances))
	for _, ii := range s.instances {
		// TODO: decide how/when to log listening url
		// log.Printf("listening on %s", ii.url)
		go ii.serve(&s.wg)
	}
	// Install an atexit handler to shutdown gracefully
	s.atexitHandle = atexit.Register(func() { _ = s.Shutdown() })
}

// Wait blocks while the server is serving requests
func (s *Server) Wait() {
	s.wg.Wait()
}

// Router returns the server base router
func (s *Server) Router() chi.Router {
	return s.mux
}

// Time to wait to Shutdown an HTTP server
const gracefulShutdownTime = 10 * time.Second

// Shutdown gracefully shuts down the server
func (s *Server) Shutdown() error {
	// Stop the atexit handler
	if s.atexitHandle != nil {
		atexit.Unregister(s.atexitHandle)
		s.atexitHandle = nil
	}
	for _, ii := range s.instances {
		expiry := time.Now().Add(gracefulShutdownTime)
		ctx, cancel := context.WithDeadline(context.Background(), expiry)
		if err := ii.httpServer.Shutdown(ctx); err != nil {
			log.Printf("error shutting down server: %s", err)
		}
		cancel()
	}
	s.wg.Wait()
	return nil
}

// HTMLTemplate returns the parsed template, if WithTemplate option was passed.
func (s *Server) HTMLTemplate() *template.Template {
	return s.htmlTemplate
}

// URLs returns all configured URLS
func (s *Server) URLs() []string {
	var out []string
	for _, ii := range s.instances {
		if ii.listener.Addr().Network() == "unix" {
			continue
		}
		out = append(out, ii.url)
	}
	return out
}

// UsingAuth returns true if authentication is required
func (s *Server) UsingAuth() bool {
	return s.usingAuth
}<|MERGE_RESOLUTION|>--- conflicted
+++ resolved
@@ -74,7 +74,6 @@
   values are "tls1.0", "tls1.1", "tls1.2" and "tls1.3" (default
   "tls1.0").
 
-<<<<<<< HEAD
 #### Systemd socket-based activation support
 
 If the server runs under a Systemd .socket unit the server inherits sockets from it.
@@ -99,8 +98,6 @@
 
 Note that in Systemd .service units, the ` + "`systemd-socket-activate`" + ` wrapper is not required as
 the .socket and .service units already provide its behavior.
-=======
->>>>>>> bd5799c0
 `
 	tmpl, err := template.New("server help").Parse(help)
 	if err != nil {
